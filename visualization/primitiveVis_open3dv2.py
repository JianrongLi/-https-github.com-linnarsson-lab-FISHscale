--- conflicted
+++ resolved
@@ -201,11 +201,6 @@
         
         # creating a QListWidget 
         self.list_widget = QListWidget()
-<<<<<<< HEAD
-        
-=======
-
->>>>>>> 83e50e7c
         # scroll bar 
         self.subdic = subdic
         self.section = section
