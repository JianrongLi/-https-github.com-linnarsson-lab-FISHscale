import sys

from PyQt5.QtWidgets import (QPushButton, QDialog, QTreeWidget,
                            QTreeWidgetItem, QVBoxLayout,
                            QHBoxLayout, QFrame, QLabel,
                            QApplication,QListWidget,QScrollBar)

from PyQt5.QtWidgets import * 
from PyQt5 import QtWidgets
from PyQt5 import QtCore, QtGui 
from PyQt5.QtGui import * 
from PyQt5.QtCore import * 
import sys
import os

from torch_geometric import data 
try:
    import open3d as o3d
except:
    print('Import Error: open3d')
import pandas as pd
import numpy as np
import random
import time, threading
import FISHscale
import functools
from datetime import datetime, timedelta

class Window: 

    def __init__(self,dataset,columns:list=[],width=2000,height=2000,show_axis=False,color_dic={}): 
        
        super().__init__() 
        
        """
        GUI for Open3D Make Plots Fast Again
        
        dataframe: Pass the pandas dataframe, column names must be 'c_px_microscope_stitched','r_px_microscope_stitched' and gene
        color_dic: pass dictionary of desired color in RGB for each unique gene in the parquet_file
        
        """
        
        r = lambda: random.randint(0,255)
        self.color_dic = color_dic
        self.columns= columns
        self.dataset = dataset
        for g in self.dataset.unique_genes:
            if g in self.color_dic:
                pass
            else:
                col = [(r()/255,r()/255,r()/255)]
                self.color_dic[g] = col

        # setting title 
        if str(self.dataset.__class__) == str(FISHscale.utils.dataset.Dataset):
            print('Single Dataset')
            self.gene_label,self.x_label,self.y_label,self.unique_genes = self.dataset.gene_label,self.dataset.x_label, self.dataset.y_label,self.dataset.unique_genes
            self.dataset = [dataset]

            self.dic_pointclouds ={self.gene_label:self.unique_genes}
            self.dic_pointclouds['File'] = []
            for x in self.dataset:
                self.dic_pointclouds['File'].append(str(x.filename))

            self.pass_multi_data()
            print('Data Loaded')

        elif str(self.dataset.__class__) == str(FISHscale.utils.dataset.MultiDataset):
            print('MultiDataset')
            self.dataset = dataset
            self.gene_label,self.x_label,self.y_label = self.dataset.gene_label,self.dataset.x_label, self.dataset.y_label
            self.dic_pointclouds ={self.dataset.gene_label:self.dataset.unique_genes}

            self.dic_pointclouds['File'] = []
            for x in self.dataset:
                self.dic_pointclouds['File'].append(str(x.filename))

            self.pass_multi_data()
            print('Data Loaded')
        

        self.show_axis= show_axis
        self.vis = Visualizer(self.dataset,self.dic_pointclouds, x_label=self.x_label,y_label=self.y_label,gene_label=self.gene_label,
            color_dic=self.color_dic,width=2000, height=2000, show_axis=self.show_axis)
        self.collapse = CollapsibleDialog(self.dic_pointclouds,vis=self.vis)
        self.vis.collapse = self.collapse
        self.widget_lists = self.collapse.widget_lists
        self.collapse.show()
        
        for l in self.widget_lists:
            if l.section == 'File':
                l.list_widget.itemSelectionChanged.connect(l.selectionChanged)
                l.list_widget.itemSelectionChanged.connect(self.collapse.possible)
            else:
                l.list_widget.itemSelectionChanged.connect(l.selectionChanged)

        self.collapse.qbutton.clicked.connect(self.quit)
        #self.vis.execute()
        '''
        if sys.platform == 'linux':
            self.vis.execute()
            #self.collapse.allow_interaction.clicked.connect(self.interaction)
        else:
        '''
        
<<<<<<< HEAD
        self.vis.t.start()

    def close(self):
        self.vis.visM.destroy_window()
        self.vis.cancel_timer = True
=======
        self.vis.execute()
>>>>>>> c9be5d2c
        
    def quit(self):
        self.collapse.break_loop = True
        self.vis.t.cancel()
        self.vis.visM.destroy_window()
        

    '''
    def interaction(self):
        end_time = datetime.now() + timedelta(seconds=30)
        while datetime.now() < end_time:
            self.vis.execute()
            if True == self.vis.collapse.break_loop:
                break
            time.sleep(0.01)   
    '''
    def pass_multi_data(self):
        r = lambda: random.randint(0,255)
        ds = []
        for dataframe in self.dataset:
            print(dataframe.filename)
            if dataframe.gene_label != self.gene_label:
                dataframe.gene_label = self.gene_label
            
            if len(self.columns) > 0:
                pd = dataframe.make_pandas()
                pd['z_label'] = np.array([dataframe.z_offset]*pd.shape[0])
            else:
                pd = 0

            for c in self.columns:
                colattr = getattr(dataframe,c)
                pd[c] = colattr
                unique_ca = np.unique(colattr)
                self.dic_pointclouds[c]= unique_ca
                for ca in unique_ca:
                    if ca in self.color_dic:
                        pass
                    else:
                        col = [(r()/255,r()/255,r()/255)]
                        self.color_dic[str(ca)] = col

            dataframe.make_gene_coordinates(save_z=True)
            ds.append((pd,dataframe.filename,dataframe))
        self.dataset = ds

class Visualizer:
    def __init__(self,data,dic_pointclouds,x_label,y_label,gene_label,color_dic,width=2000,height=2000,show_axis=False):
        
        self.data = data
        self.x_label,self.y_label,self.gene_label = x_label,y_label,gene_label
        self.color_dic = color_dic
        self.visM = o3d.visualization.Visualizer()
        self.visM.create_window(height=height,width=width,top=0,left=500)
        
        self.dic_pointclouds= dic_pointclouds

        #points, colors = [], []
        points,maxx,minx,maxy,miny= 0,0,0,0,0
        for d,f,g in self.data:
            points+= g.x.shape[0]
            Mx,mx = g.x.max(),g.x.min()
            My,my = g.y.max(),g.y.min()

            if Mx > maxx:
                maxx = Mx
            if mx < minx:
                minx= mx

            if My > maxy:
                maxy = My
            if my < miny:
                miny= my

        x= np.random.random_integers(int(minx),int(maxx),points)
        y = np.random.random_integers(int(miny),int(maxy),points)
        z = np.zeros(points)

        self.allgenes = np.stack([x,y,z]).T
        self.allcolors = np.ones([points,3])*0#np.concatenate(colors)[:,0,:]

        self.pcd = o3d.geometry.PointCloud()
        self.pcd.points = o3d.utility.Vector3dVector(self.allgenes)
        self.pcd.colors = o3d.utility.Vector3dVector(self.allcolors)   

        self.visM.add_geometry(self.pcd)
        opt = self.visM.get_render_option()

        if show_axis:
            opt.show_coordinate_frame = True
        opt.background_color = np.asarray([0, 0, 0])
        self.cancel_timer = False

        #self.t = threading.Thread(target=self.execute)
        self.t = threading.Timer(0.1,self.execute)

    def execute(self):
        #while True:
        #self.visM.run()
        #self.visM.destroy_window()
        self.visM.poll_events()
        self.visM.update_renderer()
        if self.cancel_timer == False:
            self.t.run()
        #if self.cancel_timer:
        #    self.t.cancel()

    
class SectionExpandButton(QPushButton):
    """a QPushbutton that can expand or collapse its section
    """
    def __init__(self, item, text = "", parent = None):
        super().__init__(text, parent)
        self.section = item
        self.clicked.connect(self.on_clicked)

    def on_clicked(self):
        """toggle expand/collapse of section by clicking
        """
        if self.section.isExpanded():
            self.section.setExpanded(False)
        else:
            self.section.setExpanded(True)    
            
class ListWidget(QWidget):
    def __init__(self,subdic,section,vis):
        super().__init__()
        
        # creating a QListWidget 
        self.list_widget = QListWidget()
        
        # scroll bar 
        self.subdic = subdic
        self.section = section
        self.selected = False
        self.vis = vis
        scroll_bar = QScrollBar() 
        # setting style sheet to the scroll bar 
        scroll_bar.setStyleSheet("background : black;") 
        # adding extra scroll bar to it 
        self.list_widget.addScrollBarWidget(scroll_bar, Qt.AlignLeft)
        self.add_items()

        self.list_widget.setSelectionMode(QtWidgets.QAbstractItemView.ExtendedSelection)
        self.tissue_selected = [x for x in self.vis.dic_pointclouds['File']]

    def add_items(self):
        for e in self.subdic:
            i = QListWidgetItem(str(e)) 
            try:
                c = self.vis.color_dic[e]
                i.setBackground(QColor(c[0][0]*255,c[0][1]*255,c[0][2]*255,120))

            except:
                pass
            self.list_widget.addItem(i)
        # adding items to the list widget '''
    
    def selectionChanged(self):
        self.selected = [i.text() for i in self.list_widget.selectedItems()]
        if self.selected[0] in self.vis.dic_pointclouds['File'] and self.section == 'File':
            self.tissue_selected = [x for x in self.selected if x in self.vis.dic_pointclouds['File']]
        
        if self.section != 'File':
            points,colors = [],[]  
            for d,f,grpg in self.vis.data:
                if f in self.tissue_selected:
                    if self.section == self.vis.gene_label:
                        for g in self.selected:
                            #d = grpg[g]
                            g= str(g)
                            cs= np.array([self.vis.color_dic[g] *(grpg.gene_coordinates[g].shape[0])])[0,:,:]
                            points.append(grpg.gene_coordinates[g])
                            colors.append(cs)   
                    else:
                        grpg = d.groupby(self.section)
                        for g, d in grpg:
                            if str(g) in self.selected:
                                g= str(g)
                                ps = d.loc[:,[self.vis.x_label,self.vis.y_label,'z_label']].values
                                cs= np.array([self.vis.color_dic[g] *(ps.shape[0])])[0,:,:]
                                points.append(ps)
                                colors.append(cs)

            ps,cs = np.concatenate(points), np.concatenate(colors)
            self.vis.pcd.points = o3d.utility.Vector3dVector(ps)
            self.vis.pcd.colors = o3d.utility.Vector3dVector(cs)
            self.vis.visM.update_geometry(self.vis.pcd)
            self.vis.visM.poll_events()
            self.vis.visM.update_renderer()

class CollapsibleDialog(QDialog):
    """a dialog to which collapsible sections can be added;
    subclass and reimplement define_section() to define sections and
        add them as (title, widget) tuples to self.sections
    """
    def __init__(self,dic,vis):
        super().__init__()
        self.tree = QTreeWidget()
        self.tree.setHeaderHidden(True)
        self.vis = vis
        layout = QVBoxLayout()
        layout.addWidget(self.tree)
        self.setLayout(layout)
        self.setGeometry(100, 100, 200, 800) 
        self.tree.setIndentation(0)
        self.dic = dic
        self.widget_lists = []
        self.sections = {}
        self.break_loop = False

        for x in self.dic:
            self.define_section(x)  
        self.add_sections()
        
        '''
        if sys.platform == 'linux':
            self.allow_interaction = QPushButton('Allow Interaction 30sec')
            layout.addWidget(self.allow_interaction)
        '''
        self.qbutton = QPushButton('Quit Visualizer')
        layout.addWidget(self.qbutton)
        
        
    def possible(self):
        for x in self.widget_lists:
            if x.section == 'File':
                ts = x.tissue_selected
        for x in self.widget_lists:
            if x.section != 'File':
                x.tissue_selected = ts

    def add_sections(self):
        """adds a collapsible sections for every 
        (title, widget) tuple in self.sections
        """
        for title in self.sections:
            widget = self.sections[title]
            button1 = self.add_button(title)
            section1 = self.add_widget(button1, widget)
            button1.addChild(section1)       

    def define_section(self,title):
        """reimplement this to define all your sections
        and add them as (title, widget) tuples to self.sections
        """
        widget = QFrame(self.tree)
        layout = QHBoxLayout(widget)

        #layout.addWidget(QLabel("Bla"))
        lw = ListWidget(self.dic[title],title,self.vis)
        list_widget = lw.list_widget
        layout.addWidget(list_widget)
        self.sections[title]= widget
        self.widget_lists.append(lw)
        
    def add_button(self, title):
        """creates a QTreeWidgetItem containing a button 
        to expand or collapse its section
        """
        item = QTreeWidgetItem()
        self.tree.addTopLevelItem(item)
        self.tree.setItemWidget(item, 0, SectionExpandButton(item, text = title))
        return item

    def add_widget(self, button, widget):
        """creates a QWidgetItem containing the widget,
        as child of the button-QWidgetItem
        """
        section = QTreeWidgetItem(button)
        section.setDisabled(True)
        self.tree.setItemWidget(section, 0, widget)
        return section
        

        
        
<|MERGE_RESOLUTION|>--- conflicted
+++ resolved
@@ -103,15 +103,7 @@
         else:
         '''
         
-<<<<<<< HEAD
-        self.vis.t.start()
-
-    def close(self):
-        self.vis.visM.destroy_window()
-        self.vis.cancel_timer = True
-=======
         self.vis.execute()
->>>>>>> c9be5d2c
         
     def quit(self):
         self.collapse.break_loop = True
