--- conflicted
+++ resolved
@@ -74,12 +74,8 @@
             self.pass_multi_data()
             print('Data Loaded')
 
-<<<<<<< HEAD
-        elif str(self.dataset.__class__) == str(FISHscale.utils.MultiDataset):
-=======
         #elif str(self.dataset.__class__) == str(FISHscale.utils.dataset.MultiDataset):
         elif isinstance(self.dataset, FISHscale.utils.dataset.MultiDataset):
->>>>>>> 18bfe90a
             print('MultiDataset')
             self.dataset = dataset
             self.dic_pointclouds ={'g':self.dataset.unique_genes}
