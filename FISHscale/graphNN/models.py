--- conflicted
+++ resolved
@@ -140,11 +140,7 @@
             kl_loss_uniform = self.kl(p,self.p.to(self.device)).sum()*1
             kappa = 2/(1+10**(-1*((1*self.kappa)/200)))-1
             self.kappa += 1
-<<<<<<< HEAD
-            loss = graph_loss + kappa*(kl_loss_uniform+bone_fight_loss)
-=======
             loss = graph_loss + 1*(kl_loss_uniform+prob+bone_fight_loss)
->>>>>>> 7532d096
 
             for p in prob_dic:
                 prob_dic[p]
