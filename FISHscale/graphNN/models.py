--- conflicted
+++ resolved
@@ -314,11 +314,7 @@
                 classifier = None
 
             if supervised:
-<<<<<<< HEAD
-                self.norm = PairNorm()#DiffGroupNorm(n_hidden,n_classes,None) 
-=======
                 self.norm = DiffGroupNorm(n_hidden,n_classes,classifier) 
->>>>>>> b8a778c5
             else:
                 self.norm = F.normalize#DiffGroupNorm(n_hidden,20) 
 
