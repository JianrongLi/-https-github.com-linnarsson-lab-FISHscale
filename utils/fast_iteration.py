import pandas as pd
import numpy as np
from typing import Generator, Tuple
from functools import lru_cache
from joblib import Parallel, delayed

class Iteration:

    def xy_groupby_gene_generator(self, gene_order: np.ndarray = None) -> Generator[Tuple[str, np.ndarray, np.ndarray], None, None]:
        """Generator function that groups XY coordinates by gene.

        Uses the Pandas groupby() function for speed on unsorted numpy arrays.

        Yields:
            Iterator[Union[str, np.ndarray, np.ndarray]]: Gene name, X 
                coordinates, Y coordinates.

        """
        df = pd.DataFrame(data = np.column_stack((self.x, self.y, self.gene)), columns = [self.x_label, self.y_label, self.gene_label])
<<<<<<< HEAD
        grouped = df.groupby(self.gene_label)
        
        if not isinstance(gene_order, np.ndarray):
            gene_order = self.unique_genes
        
        for g in gene_order:
            data = grouped.get_group(g)
            yield g, data.loc[:, self.x_label].to_numpy(), data.loc[:, self.y_label].to_numpy()
=======
        for (g,c) in df.groupby(self.gene_label):
            yield g, c.loc[:, self.x_label].to_numpy(), c.loc[:, self.y_label].to_numpy()

    def make_pandas(self):

        pandas_df = pd.DataFrame(data = np.column_stack([self.x, self.y, self.gene]), columns = [self.x_label, self.y_label, self.gene_label])
        return pandas_df
>>>>>>> 84f7dfef


    @lru_cache(maxsize=None) #Change to functools.cache when supporting python >= 3.9
    def make_gene_coordinates(self) -> None:
        """Make a dictionary with point coordinates for each gene.

        Output will be in self.gene_coordinates. Output will be cached so that
        this function can be called many times but the calculation is only
        performed the first time.

        """
<<<<<<< HEAD
        self.gene_coordinates = {g: np.column_stack((x, y)) for g, x, y in self.xy_groupby_gene_generator()}


class MultiIteration(Iteration):

    def make_multi_gene_coordinates(self, n_jobs=None) -> None:

        #if n_jobs == None:
        #    n_jobs = self.cpu_count

        for d in self.datasets:
            d.make_gene_coordinates()

        #with Parallel(n_jobs=n_jobs, backend='loky') as parallel:
        #    parallel(delayed(d.make_gene_coordinates) for d in self.datasets)
=======

        self.gene_coordinates = {g: np.column_stack((x, y)) for g, x, y in self.xy_groupby_gene_generator()}
>>>>>>> 84f7dfef
<|MERGE_RESOLUTION|>--- conflicted
+++ resolved
@@ -17,7 +17,6 @@
 
         """
         df = pd.DataFrame(data = np.column_stack((self.x, self.y, self.gene)), columns = [self.x_label, self.y_label, self.gene_label])
-<<<<<<< HEAD
         grouped = df.groupby(self.gene_label)
         
         if not isinstance(gene_order, np.ndarray):
@@ -26,15 +25,11 @@
         for g in gene_order:
             data = grouped.get_group(g)
             yield g, data.loc[:, self.x_label].to_numpy(), data.loc[:, self.y_label].to_numpy()
-=======
-        for (g,c) in df.groupby(self.gene_label):
-            yield g, c.loc[:, self.x_label].to_numpy(), c.loc[:, self.y_label].to_numpy()
 
     def make_pandas(self):
 
         pandas_df = pd.DataFrame(data = np.column_stack([self.x, self.y, self.gene]), columns = [self.x_label, self.y_label, self.gene_label])
         return pandas_df
->>>>>>> 84f7dfef
 
 
     @lru_cache(maxsize=None) #Change to functools.cache when supporting python >= 3.9
@@ -46,7 +41,6 @@
         performed the first time.
 
         """
-<<<<<<< HEAD
         self.gene_coordinates = {g: np.column_stack((x, y)) for g, x, y in self.xy_groupby_gene_generator()}
 
 
@@ -62,7 +56,3 @@
 
         #with Parallel(n_jobs=n_jobs, backend='loky') as parallel:
         #    parallel(delayed(d.make_gene_coordinates) for d in self.datasets)
-=======
-
-        self.gene_coordinates = {g: np.column_stack((x, y)) for g, x, y in self.xy_groupby_gene_generator()}
->>>>>>> 84f7dfef
