--- conflicted
+++ resolved
@@ -312,9 +312,8 @@
         self.x_min, self.y_min, self.x_max, self.y_max = self.y_min, self.x_min, self.y_max, self.x_max
         self.x_extend = self.x_max - self.x_min
         self.y_extend = self.y_max - self.y_min 
-<<<<<<< HEAD
         self.xy_center = (self.x_max - 0.5*self.x_extend, self.y_max - 0.5*self.y_extend)
-
+    
     def get_rows(self,l:list):
         """
         Get rows by index
@@ -331,9 +330,4 @@
         self.dask_attrs = self.dask_attrs.merge(pd.DataFrame({name:l}))
         
         
-        
-    
-    
-=======
-        self.xy_center = (self.x_max - 0.5*self.x_extend, self.y_max - 0.5*self.y_extend)
->>>>>>> f6472a8c
+        