from os import path, makedirs,listdir
from glob import glob
import shutil
import re
from dask import dataframe as dd
from typing import Optional, Dict, Any, Callable
import numpy as np
import itertools
import pandas as pd
import pickle
from tqdm import tqdm
from FISHscale.utils.inside_polygon import is_inside_sm_parallel
from pyarrow.parquet import ParquetFile
from pyarrow import ArrowInvalid

class DataLoader_base():
      
    def _open_data_function(self, filename: str) -> Callable:
        """Returns lambda function that can open a specific datafile.
        
        The returned function will take 2 arguments: filename and columns.
        filename = Full name of file.
        columns = List of columns to open
        
        Currently supports: .parquet and .csv

        Args:
            filename (str): Full name of file. 

        Returns:
            [Callable]: lambda fucntion to open target file.
        """
        # .parquet files
        if filename.endswith('.parquet'):
            #Dask Dataframe
            #open_f = lambda f, c: dd.read_parquet(f, columns = c)
            #Pandas Dataframe, This turned out to be faster and more RAM effcient.
            open_f = lambda f, c: pd.read_parquet(f, columns = c)
            
            def open_f(f, columns):
                try:
                    return pd.read_parquet(f, columns = columns)
                except ArrowInvalid as e:
                    p = ParquetFile(f)
                    raise Exception(f'Columns not found, choose from: {p.schema.names}. Error message: {e}')
                    
        # .csv files
        else:
            open_f = lambda f, c: dd.read_csv(f, usecols = c)
            
        return open_f
    
    def _metadatafile_make(self, data_dict: Dict):
        """Make a metadata file. This is a pickled dictionary.

        Args:
            data_dict (Dict): Dictionary with metadata

        Raises:
            Exception: If input is not a dictionary.
        """
        if not isinstance(data_dict, dict):
            raise Exception(f'Input should be a dictionary, not {type(data_dict)}.')
        
        file_name = path.join(self.FISHscale_data_folder, f'{self.dataset_name}_metadata.pkl')
        with open(file_name, 'wb') as pf:
            pickle.dump(data_dict, pf)
        
    def _metadatafile_read(self, file_name=None) -> Dict:
        """Read the full metadata file and return the dictionary.

        Raises:
            Exception: If metadata file was not found.
            Exception: If metadata file could not be opened.
            Exception: If the metadata is not a dictionary.

        Returns:
            Dict: Metadata dictionary
        """
        if file_name == None:
            file_name = path.join(self.FISHscale_data_folder, f'{self.dataset_name}_metadata.pkl')
        
        try:
            with open(file_name, 'rb') as pf:
                prop = pickle.load(pf)
        except FileNotFoundError as e:
            print('Metadata file was not found, please reparse.')
            raise e
        except Exception as e:
            print('Could not open metadata file please reparse or remake.')
            raise e
        
        if not isinstance(prop, dict):
            raise Exception(f'Metadata file should be a dictionary, not {type(prop)}.')
        
        return prop
        
    def _metadatafile_add(self, data_dict: Dict):
        """Add data to the metadata file.
        
        If key already exists it will be overwritten.

        Args:
            data_dict (Dict): Data to add.

        Raises:
            Exception: If "data_dict" is not a dictionary.
        """
        if not isinstance(data_dict, dict):
            raise Exception(f'Input should be a dictionary, not {type(data_dict)}.')
        
        existing_dict = self._metadatafile_read()
        merged_dict = {**existing_dict, **data_dict}
        
        self._metadatafile_make(merged_dict)
        
    def _metadatafile_get(self, item: str, verbose=False) -> Any:
        """Get a single item from the metadata.
        
        Retruns False when key is not present.

        Args:
            item (str): Key of the item to return
            verbose (bool, optional): If True, print the error messages if a
                key can not be found. Defaults to False.

        Returns:
            Any: The item if the key was present, or False if it was not.
        """
        
        existing_dict = self._metadatafile_read()
        try:
            result = existing_dict[item]
            return result
        except KeyError:
            if verbose:
                print(f'Key {item} not present in metadata.')
                print(f'Existing keys: {existing_dict.keys()}')
            return False
        
    def _metadatafile_get_bypass(self, file : str, item: str) -> Any:
        """Access metadata file of a parsed dataset wihout loading the dataset.

        Args:
            file (str): Full path to the original dataset file.
            item (str): Item to retrieve from the metadata

        Returns:
            Any: Resulting values fetched from the metadata file.
        """
        
        file_path = file.split('.')[0] + '_FISHscale_Data'
        file_name = path.splitext(path.basename(file))[0]
        metadata_file = path.join(file_path, (file_name + '_metadata.pkl'))
        
        #open file
        existing_dict = self._metadatafile_read(metadata_file)    
        
        return existing_dict[item]
        
    def _dump_to_parquet(self, data, name, folder_name:str):
        """Save groupby results as .parquet files.

        Args:
            x ([type]): groupby result.
            name ([type]): Dataset name.
            folder_name (str): Folder path.
            z (float): Z coordinate.
        """
        fn_out = path.join(folder_name, f'{name}_{data.name}.parquet')
        #write data
        data.to_parquet(fn_out)
        
    def _check_parsed(self, folder: str) -> bool:
        """Check if data has already been parsed.

        Args:
            folder (str): folder with FISHscale data.

        Returns:
            [bool, int]: True if folder with name <dataset_name>_FISHscale_Data
                is present and contains at least one ".parquet" file. And the
                number of files found.
        """
        if path.exists(folder):
            fn = path.join(folder, '*.parquet')
            len_file_list = len(glob(fn))
            if len_file_list > 0:
                return True, len_file_list
            else:
                return False, 0

        else:
            return False, 0


class DataLoader(DataLoader_base):
    
    def _coordinate_properties(self, data):
        """Calculate properties of coordinates.

        Calculates XY min, max, extent and center of the points. 
        """
        self.x_min, self.x_max = data.x.min(), data.x.max()
        self.y_min, self.y_max = data.y.min(), data.y.max()
        self.x_extent = self.x_max - self.x_min
        self.y_extent = self.y_max - self.y_min 
        self.xy_center = (self.x_max - 0.5*self.x_extent, self.y_max - 0.5*self.y_extent)
        
        prop = {'x_min': self.x_min,
                'x_max': self.x_max,
                'y_min': self.y_min,
                'y_max': self.y_max}
        self._metadatafile_make(prop)

    def _get_coordinate_properties(self):
        """Get the properties of coordinates.
        """
        #Load metadata
        prop = self._metadatafile_read()
        #Set properties
        self.x_min = prop['x_min']
        self.x_max = prop['x_max']
        self.y_min = prop['y_min']
        self.y_max = prop['y_max']
        self.x_extent = self.x_max - self.x_min
        self.y_extent = self.y_max - self.y_min 
        self.xy_center = (self.x_max - 0.5*self.x_extent, self.y_max - 0.5*self.y_extent)
        self.shape = prop['shape']
        
    def _numberstring_sort(self, l): 
        """Sort where full numbers are considered.""" 
        convert = lambda text: int(text) if text.isdigit() else text 
        alphanum_key = lambda key: [ convert(c) for c in re.split('([0-9]+)', key) ] 
        return np.array(sorted(l, key = alphanum_key))
    
    def _exclude_genes(self, ug, eg):
        """Filter out excluded genes from unique gene array.
        """
        if type(eg) != type(None):
            #ug = ug[[g not in eg for g in ug]]
            ug = np.array([g for g in ug if g not in eg])
        return ug

    def load_data(self, filename: str, x_label: str, y_label: str, gene_label: str, other_columns: Optional[list], 
                  x_offset: float, y_offset: float, z_offset: float, pixel_size: str, unique_genes: Optional[np.ndarray],
                  exclude_genes: list = None, polygon: np.ndarray = None, reparse: bool = False) -> Any:             
        """Load data from data file.
        
        Opens a file containing XY coordinates of points with a gene label.
        The data will be parsed by grouping the data by the gene label and 
        storing the results in individual .parquet files for each gene. These
        files then get read as a single Dask Dataframe, to be memory efficient.
        The parsed data will be saved in a folder next to the original data,
        and once parsed, reopening the file will skip the parsing. If you want
        to explicity reparse, use the "reparse" option.
        
        Note: Parsing will save the offsets. To change the offset the data
            needs to be reparsed unfortunately. 
        Note: The original data file needs to fit into ram RAM.

        Args:
            filename (str): Path to the datafile to load. Should be in .parquet
                or .csv format.
            x_label (str, optional): Name of the column of the Pandas dataframe
                that contains the X coordinates of the points. Defaults to 
                'r_px_microscope_stitched'.
            y_label (str, optional): Name of the column of the Pandas dataframe
                that contains the Y coordinates of the points. Defaults to 
                'c_px_microscope_stitched'.
            gene_label (str, optional):  Name of the column of the Pandas 
                dataframe that contains the gene labels of the points. 
                Defaults to 'below3Hdistance_genes'.
            other_columns (list, optional): List with labels of other columns 
                that need to be loaded. Data will stored under "self.other"
                as Pandas Dataframe. Defaults to None.
            x_offset (float, optional): Offset in X axis.
            y_offset (float, optional): Offset in Y axis.
            z_offset (float, optional): Offset in Z axis.
            pixel_size (str, optional): Size of the pixels in micrometer.
            unique_genes (np.ndarray, optional): Array with unique genes for
                dataset. Genes present in data but not in 'unique_genes' will
                not be included. If not given, can take some type to compute for large
                datasets.
            exclude_genes (list, optional): List with genes to exclude from
                dataset. Defaults to None. 
            polygon (np.ndarray, optional): Array with shape (X,2) with closed
                polygon to select points.
            reparse (bool, optional): True if you want to reparse the data,
                if False, it will repeat the parsing. Parsing will apply the
                offset. Defaults to False.

        Raises:
            IOError: If file can not be opened.

        Returns:
            Dask Dataframe: With all data and partitioned by gene.
        """
        new_parse = False
        #Check if data has already been parsed
        already_parsed = self._check_parsed(filename.split('.')[0] + '_FISHscale_Data') 
        if not already_parsed[0] or reparse:
            if already_parsed[0] and not reparse:
                self.vp(f'Found {already_parsed[1]} already parsed files. Skipping parsing.')
            new_parse = True
            
            #Data parsing
            if filename.endswith(('.parquet', '.csv')):
                
                #Get function to open file
                open_f = self._open_data_function(filename)
                
                #Get columns to open              
                col_to_open = [[gene_label, x_label, y_label], other_columns]
                col_to_open = list(itertools.chain.from_iterable(col_to_open))
                rename_col = dict(zip([gene_label, x_label, y_label], ['g', 'x', 'y']))
                
                #Read the data file
                data = open_f(filename, col_to_open) 
                data = data.rename(columns = rename_col)
                
                #Offset data
                if x_offset !=0 or y_offset != 0:
                    data.loc[:, ['x', 'y']] += [x_offset, y_offset]
                    self.x_offset = 0
                    self.y_offset = 0
                    
                #Add z_offset
                self.z += z_offset
                data['z'] = self.z
                self.z_offset = 0
                
                #Scale the data
                if pixel_size != 1:
                    data.loc[:, ['x', 'y']] = data.loc[:, ['x', 'y']] * pixel_size
                
                #Find data extent and make metadata file
                self._coordinate_properties(data)

                #unique genes
                if not isinstance(unique_genes, (np.ndarray, list)):
                    ug = np.unique(data.g)
                    #Get the order the same as how Pandas would sort.
                    ug = self._numberstring_sort(ug)
                    #Make unique genes
                    ug = self._exclude_genes(ug, exclude_genes)
                    self.unique_genes = ug
                    #Select requested genes
                    data = data.loc[data.g.isin(self.unique_genes)]
                else:
                    ug = np.asarray(unique_genes)
                    #Get the order the same as how Pandas would sort.
                    ug = self._numberstring_sort(ug)
                    #Make unique genes
                    ug = self._exclude_genes(ug, exclude_genes)    
                    self.unique_genes = ug                  
                    #Select requested genes
                    data = data.loc[data.g.isin(self.unique_genes)]
                self._metadatafile_add({'unique_genes': self.unique_genes})    
                
                #Filter dots with polygon
                if type(polygon) != type(None):
                    filt = is_inside_sm_parallel(polygon, data.loc[:,['x', 'y']].to_numpy())
                    data = data.loc[filt,:]
                
                #Get data shape
                self.shape = data.shape
                self._metadatafile_add({'shape': self.shape})
                
                #Group the data by gene and save
<<<<<<< HEAD
                tqdm.pandas()
                data.groupby('g').progress_apply(lambda x: self._dump_to_parquet(x, self.dataset_name, self.FISHscale_data_folder))#, meta=('float64')).compute()
=======
                data.groupby('g').apply(lambda x: self._dump_to_parquet(x, self.dataset_name, self.FISHscale_data_folder))#, meta=('float64')).compute()
                if path.exists(path.join(self.dataset_folder, self.FISHscale_data_folder, 'attributes')):
                    shutil.rmtree(path.join(self.dataset_folder, self.FISHscale_data_folder, 'attributes'))

>>>>>>> c4b7dba2
                
            else:
                raise IOError (f'Invalid file type: {filename}, should be in ".parquet" or ".csv" format.') 
        
        #Load Dask Dataframe from the parsed gene dataframes
        makedirs(self.FISHscale_data_folder, exist_ok=True)
        if isinstance(unique_genes, (np.ndarray, list)):
            #Make selected genes file list         
            p = path.join(self.FISHscale_data_folder, self.dataset_name)
            ug = self._exclude_genes(unique_genes, exclude_genes)
            filter_filelist = [f'{p}_{g}.parquet' for g in ug]

            #Load selected genes        
            self.df = dd.read_parquet(filter_filelist)
            self.shape = (self.df.shape[0].compute(), self.df.shape[1])
        else:
            #Load all genes
            self.df = dd.read_parquet(path.join(self.FISHscale_data_folder, '*.parquet'))
        
        #New    
        #self.gene_index = {g:i for i,g in enumerate(self.unique_genes)}

        if new_parse ==False:
            #Get coordinate properties from metadata
            self._get_coordinate_properties()
            #Unique genes
            unique_genes_metadata = self._metadatafile_get('unique_genes')
            #Attributes
            p = path.join(self.dataset_folder, self.FISHscale_data_folder, 'attributes')
            self.dask_attrs = {x :dd.read_parquet(path.join(p,x,'*.parquet'), )  for x in listdir(p)}
            
            #Check if unique_genes are given by user
            if isinstance(unique_genes, (np.ndarray, list)):
                ug = self._exclude_genes(unique_genes, exclude_genes)
                self.unique_genes = np.asarray(self._numberstring_sort(ug))
                self._metadatafile_add({'unique_genes': self.unique_genes})
            #Check if unique genes could be found in metadata
            elif isinstance(unique_genes_metadata, (np.ndarray, list)): 
                self.unique_genes = self._numberstring_sort(unique_genes_metadata)
            #Calcualte the unique genes, slow
            else:
                self.unique_genes = self.df.g.drop_duplicates().compute().to_numpy()
                self._metadatafile_add({'unique_genes': self.unique_genes})

        #Handle metadata
        else: 
            makedirs(path.join(self.dataset_folder, self.FISHscale_data_folder, 'attributes'),exist_ok=True)
            self.dask_attrs = {}
            '''self.dask_attrs = dd.from_pandas(pd.DataFrame(index=self.df.index), npartitions=self.df.npartitions, sort=False)
            for c in other_columns:
                self.add_dask_attribute(c, self.df[c])
            self.dask_attrs.to_parquet(path.join(self.dataset_folder, self.FISHscale_data_folder, 'attributes'))'''


    def _get_gene_n_points(self) -> Dict:
        """Get number of points per gene.
        
        Uses the metadata of the .parquet files for each gene.

        Returns:
            List: Number of points per gene in the order of 
                "self.unique_genes".
        """       
        gene_n_points = {}
        for g in self.unique_genes:
            f = glob(path.join(self.FISHscale_data_folder, f'*{g}.parquet'))
            pfile = ParquetFile(f[0])
            gene_n_points[g] = pfile.metadata.num_rows
            
        return gene_n_points
    
    def transpose(self):
        """Transpose data. Switches X and Y.
        
        This operation does NOT survive reloading the data.
        """
        rename_col = {'x': 'y', 'y': 'x'}
        self.df = self.df.rename(columns = rename_col)
        self.x_min, self.y_min, self.x_max, self.y_max = self.y_min, self.x_min, self.y_max, self.x_max
        self.x_extent = self.x_max - self.x_min
        self.y_extent = self.y_max - self.y_min 
        self.xy_center = (self.x_max - 0.5*self.x_extent, self.y_max - 0.5*self.y_extent)
    
    def flip_x(self):
        """Flips the X coordinates around the X center.
        
        This operation does NOT survive reloading the data.
        """
        self.df.x = -(self.df.x - self.xy_center[0]) + self.xy_center[0]
    
    def flip_y(self):
        """Flips the Y coordinates around the Y center.
        
        This operation does NOT survive reloading the data.
        """
        self.df.y = -(self.df.y - self.xy_center[1]) + self.xy_center[1]
    
    def get_dask_attrs_rows(self,l:list):
        """
        Get rows by index

        Args:
            l (list): list of indexes to get from self.df

        Returns:
            dask.dataframe: filtered dask dataframe
        """        
        return self.df.map_partitions(lambda x: x[x.index.isin(l)])

    def add_dask_attribute(self,name:str,l:list):
        """
        [summary]

        Args:
            name (str): column name
            l (list): list of features
        """        
        da = pd.DataFrame({'x':self.df.x.compute(),
                                'y':self.df.y.compute(),
                                'z':self.df.z.compute(),
                                name:l})

        makedirs(path.join(self.dataset_folder, self.FISHscale_data_folder, 'attributes',name),exist_ok=True)
        da.groupby(name).apply(lambda x: self._dump_to_parquet(x, self.dataset_name, self.FISHscale_data_folder+'/attributes/{}'.format(name)))#, meta=('float64')).compute()
        self.dask_attrs[name] = dd.read_parquet(path.join(self.dataset_folder, self.FISHscale_data_folder, 'attributes/{}'.format(name), '*.parquet'))   
        #self.dask_attrs.to_parquet(path.join(self.dataset_folder,self.FISHscale_data_folder,'attributes'))

        
        
        <|MERGE_RESOLUTION|>--- conflicted
+++ resolved
@@ -368,15 +368,11 @@
                 self._metadatafile_add({'shape': self.shape})
                 
                 #Group the data by gene and save
-<<<<<<< HEAD
                 tqdm.pandas()
                 data.groupby('g').progress_apply(lambda x: self._dump_to_parquet(x, self.dataset_name, self.FISHscale_data_folder))#, meta=('float64')).compute()
-=======
-                data.groupby('g').apply(lambda x: self._dump_to_parquet(x, self.dataset_name, self.FISHscale_data_folder))#, meta=('float64')).compute()
                 if path.exists(path.join(self.dataset_folder, self.FISHscale_data_folder, 'attributes')):
                     shutil.rmtree(path.join(self.dataset_folder, self.FISHscale_data_folder, 'attributes'))
 
->>>>>>> c4b7dba2
                 
             else:
                 raise IOError (f'Invalid file type: {filename}, should be in ".parquet" or ".csv" format.') 
