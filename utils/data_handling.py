from os import path, makedirs
from glob import glob
from dask import dataframe as dd
from typing import Optional, Union
import numpy as np
import itertools
import dask
from pyarrow.parquet import ParquetFile
from itertools import repeat
import fastparquet

import pandas as pd


def _gb_dump(x, name, folder_name:str, z: float):
    """Save groupby results as .parquet files.

    Args:
        x ([type]): groupby result.
        name ([type]): Dataset name.
        folder_name (str): Folder path.
        z (float): Z coordinate.
    """
    makedirs(folder_name, exist_ok=True)
    fn_out = path.join(folder_name, f'{name}_{x.name}.parquet')
    x['z'] = z
    x.to_parquet(fn_out)

class data_loader():
           
    def _check_parsed(self, filename: str, reparse: bool) -> bool:
        """Check if data has already been parsed

        Args:
            filename (str): path to data file.
            reparse (bool): True if data needs to be reparsed

        Returns:
            bool: True if folder with name <dataset_name>_FISHscale_Data is 
                present and contains at least one ".parquet" file.
        """
        if path.exists(self.FISHscale_data_folder):
            fn = path.join(self.FISHscale_data_folder, '*.parquet')
            file_list = glob(fn)
            if len(file_list) > 0:
                if not reparse:
                    self.vp(f'Found {len(file_list)} already parsed files. Skipping parsing.')
                return True
            else:
                return False          

        else:
            return False

    def _set_coordinate_properties(self, data):
        """Calculate properties of coordinates.

        Calculates XY min, max, extend and center of the points. 
        """
        self.x_min, self.y_min, self.x_max, self.y_max = data.x.min(), data.y.max(), data.x.max(), data.y.max()
        self.x_extend = self.x_max - self.x_min
        self.y_extend = self.y_max - self.y_min 
        self.xy_center = (self.x_max - 0.5*self.x_extend, self.y_max - 0.5*self.y_extend)

    def _gb_dump(self, data, name, folder_name:str):
        """Save groupby results as .parquet files.

        Args:
            x ([type]): groupby result.
            name ([type]): Dataset name.
            folder_name (str): Folder path.
            z (float): Z coordinate.
        """
        fn_out = path.join(folder_name, f'{name}_{data.name}.parquet')
        #write data
        data.to_parquet(fn_out)

    def load_data(self, filename: str, x_label: str, y_label: str, gene_label: str, other_columns: Optional[list], 
                  x_offset: float, y_offset: float, z_offset: float, pixel_size: str, reparse: bool = False) -> Union[
                      np.ndarray, np.ndarray, np.ndarray, Optional[np.ndarray]]:
        
        
        #Check if data has already been parsed
        if not self._check_parsed(filename, reparse) or reparse:
            
            print('parsing data')
            
            #Data parsing
            if filename.endswith('.parquet') or filename.endswith('.csv'):
                
                # .parquet files
                if filename.endswith('.parquet'):
                    #Dask Dataframe
                    #open_f = lambda f, c: dd.read_parquet(f, columns = c)
                    #Pandas Dataframe, This turned out to be faster and more RAM effcient.
                    open_f = lambda f, c: pd.read_parquet(f, columns = c)
                # .csv files
                else:
                    open_f = lambda f, c: dd.read_csv(f, usecols = c)
                
                #Get columns to open
                col_to_open = [[gene_label, x_label, y_label], other_columns]
                col_to_open = list(itertools.chain.from_iterable(col_to_open))
<<<<<<< HEAD
                rename_col = dict(zip([x_label, y_label, gene_label], ['x', 'y', 'g']))

=======
                rename_col = dict(zip([gene_label, x_label, y_label], ['g', 'x', 'y']))
                
>>>>>>> ae00aa34
                #Read the data file
                data = open_f(filename, col_to_open)
                data = data.rename(columns = rename_col)
                
                #Offset data
                if x_offset !=0 and y_offset != 0:
                    data.loc[:, ['x', 'y']] += [x_offset, y_offset]
                #Add z_offset
                data['z'] = self.z + z_offset
                #Scale the data
                if pixel_size != 1:
                    data.loc[:, ['x', 'y']] = data.loc[:, ['x', 'y']] * pixel_size
                #Find data extend
                self._set_coordinate_properties(data)
                
                #Group the data by gene, rescale, offset and save
                data.groupby('g').apply(lambda x: self._gb_dump(x, self.dataset_name, self.FISHscale_data_folder))#, meta=('float64')).compute()
                
            else:
                raise IOError (f'Invalid file type: {filename}, should be in ".parquet" or ".csv" format.') 
            
        #Load Dask Dataframe from the parsed gene dataframes
        makedirs(self.FISHscale_data_folder, exist_ok=True)
        return dd.read_parquet(path.join(self.FISHscale_data_folder, '*.parquet'))
    
    def _get_gene_n_points(self):
        
        gene_n_points = {}
        for g in self.unique_genes:
            f = glob(path.join(self.FISHscale_data_folder, f'*{g}.parquet'))
            pfile = ParquetFile(f[0])
            gene_n_points[g] = pfile.metadata.num_rows
            
        return gene_n_points
    
    def transpose(self):
        """Transpose data. Switches X and Y.
        """
        rename_col = {'x': 'y', 'y': 'x'}
        self.df = self.df.rename(columns = rename_col)
        self.x_min, self.y_min, self.x_max, self.y_max = self.y_min, self.x_min, self.y_max, self.x_max
        self.x_extend = self.x_max - self.x_min
        self.y_extend = self.y_max - self.y_min 
        self.xy_center = (self.x_max - 0.5*self.x_extend, self.y_max - 0.5*self.y_extend)
        
        
        
    
    <|MERGE_RESOLUTION|>--- conflicted
+++ resolved
@@ -101,13 +101,8 @@
                 #Get columns to open
                 col_to_open = [[gene_label, x_label, y_label], other_columns]
                 col_to_open = list(itertools.chain.from_iterable(col_to_open))
-<<<<<<< HEAD
-                rename_col = dict(zip([x_label, y_label, gene_label], ['x', 'y', 'g']))
-
-=======
                 rename_col = dict(zip([gene_label, x_label, y_label], ['g', 'x', 'y']))
                 
->>>>>>> ae00aa34
                 #Read the data file
                 data = open_f(filename, col_to_open)
                 data = data.rename(columns = rename_col)
