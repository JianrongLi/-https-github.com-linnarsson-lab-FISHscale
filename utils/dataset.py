--- conflicted
+++ resolved
@@ -348,21 +348,18 @@
         
         return pd
 
-    def load_data(self, filepath: str):
+
+    def load_multi_data(self, filepath: str, x: str, y: str, gene_column: str, 
+        other_columns: list, unique_genes: np.ndarray, pixel_size: str):
         """
         Load files from folder
 
-<<<<<<< HEAD
         Args:
             filepath (str): folder to look for parquet files
 
         Returns:
             self.dataset (list): list of all PandasDataset contained in filepath. 
-        """        
-=======
-    def load_multi_data(self, filepath: str, x: str, y: str, gene_column: str, 
-        other_columns: list, unique_genes: np.ndarray, pixel_size: str):
->>>>>>> 2890f5ba
+        """      
 
         #Correct slashes in path
         if os.name == 'nt': #I guess this would work
@@ -379,11 +376,7 @@
             for i, f in enumerate(files):
                 #if self.verbose:
                 #    print(f'Loading dataset ({i}/{len(files)})', end='\r')
-<<<<<<< HEAD
-                results.append(PandasDataset(f, self.x, self.y, self.gene_column, self.other_columns, unique_genes=self.unique_genes, pixel_size=self.pixel_size,verbose=False))
-=======
                 results.append(Dataset(f, x, y, gene_column, other_columns, unique_genes=unique_genes, pixel_size=pixel_size, verbose=False))
->>>>>>> 2890f5ba
                 #Get unique genes of first dataset if not defined
                 if not isinstance(self.unique_genes, np.ndarray):
                     self.unique_genes = results[0].unique_genes
