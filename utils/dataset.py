from typing import Union, Any, Optional
import pandas as pd
from FISHscale import Window
#from FISHscale.utils.hex_bin import HexBin
from FISHscale.utils.hex_regionalization import Regionalize
from FISHscale.utils.fast_iteration import Iteration, MultiIteration
from FISHscale.utils.colors import ManyColors
from FISHscale.utils.gene_correlation import GeneCorr
from FISHscale.visualization.gene_scatter import GeneScatter, MultiGeneScatter
from PyQt5 import QtWidgets
import sys
from datetime import datetime
from sklearn.cluster import DBSCAN, MiniBatchKMeans, Birch, SpectralClustering
import pandas as pd
from tqdm import tqdm
from collections import Counter
import numpy as np
import loompy
from pint import UnitRegistry
import os
from glob import glob
from time import strftime
from math import ceil
from multiprocessing import cpu_count

class Dataset(Regionalize, Iteration, ManyColors, GeneCorr, GeneScatter):
    """
    Base Class for FISHscale, still under development

    Add methods to the class to run segmentation, make loom files, visualize (spatial localization, UMAP, TSNE).
    """

    def __init__(self,
        filename: str,
        x_label: str = 'r_px_microscope_stitched',
        y_label: str ='c_px_microscope_stitched',
        gene_label: str = 'below3Hdistance_genes',
        other_columns: Optional[list] = None,
        unique_genes: Optional[np.ndarray] = None,
        z: float = 0,
        pixel_size: str = '1 micrometer',
        x_offset: float = 0,
        y_offset: float = 0,
        z_offset: float = 0,
        apply_offset: bool = False,
        color_input: Optional[Union[str, dict]] = None,
        verbose: bool = False):
        """initiate PandasDataset

        Args:
            filename (str): Name (and  optionally path) of the saved Pandas 
                DataFrame to load.
            x_label (str, optional): Name of the column of the Pandas dataframe
                that contains the X coordinates of the points. Defaults to 
                'r_px_microscope_stitched'.
            y_label (str, optional): Name of the column of the Pandas dataframe
                that contains the Y coordinates of the points. Defaults to 
                'c_px_microscope_stitched'.
            gene_label (str, optional):  Name of the column of the Pandas 
                dataframe that contains the gene labels of the points. 
                Defaults to 'below3Hdistance_genes'.
            other_columns (list, optional): List with labels of other columns 
                that need to be loaded. Data will stored under "self.other"
                as Pandas Dataframe. Defaults to None.
            unique_genes (np.ndarray, optional): Array with unique gene names.
                If not provided it will find the unique genes from the 
                gene_column. This is slow for > 10e6 rows. 
                Defaults to None.
            z (float, optional): Z coordinate of the dataset. Defaults to zero.
            pixel_size (str, optional): Unit size of the data. Is used to 
                convert data to micrometer scale. Uses Pint's UnitRegistry.
                Example: "0.1 micrometer", means that each pixel or unit has 
                a real size of 0.1 micrometer, and thus the data will be
                multiplied by 0.1 to make micrometer the unit of the data.
                Defaults to "1 micrometer".
            x_offset (float, optional): Offset in X axis. Defaults to 0.
            y_offset (float, optional): Offset in Y axis. Defaults to 0.
            z_offset (float, optional): Offset in Z axis. Defaults to 0.
            apply_offset (bool, optional): Offsets the coordinates of the 
                points with the provided x and y offsets. Defaults to False.
            color_input (Optional[str, dict], optional): If a filename is 
                specifiedthat endswith "_color_dictionary.pkl" the function 
                will try to load that dictionary. If "auto" is provided it will
                try to load an previously generated color dictionary for this 
                dataset. If "make", is provided it will make a new color 
                dictionary for this dataset and save it. If a dictionary is 
                proivided it will use that dictionary. If None is provided the 
                function will first try to load a previously generated color 
                dictionary and make a new one if this fails. Defaults to None.
            verbose (bool, optional): If True prints additional output.

        """
        #Verbosity
        self.verbose = verbose

        #Open file
        self.filename = filename
        self.dataset_name = self.filename.split('/')[-1].split('.')[0]
        self.x_label = x_label
        self.y_label = y_label
        self.gene_label = gene_label
        self.other_columns = other_columns
        self.x, self.y, self.gene, self.other = self.load_data(self.filename, self.x_label, self.y_label, self.gene_label, self.other_columns)
        self.z = z
        #Get gene list
        if not isinstance(unique_genes, np.ndarray):
            self.unique_genes = np.unique(self.gene)
        else:
            self.unique_genes = unique_genes

        #Handle scale
        self.ureg = UnitRegistry()
        self.pixel_size = self.ureg(pixel_size)
        self.pixel_area = self.pixel_size ** 2
        self.x = self.x * self.pixel_size
        self.x = self.x.to('micrometer').magnitude
        self.y = self.y * self.pixel_size
        self.y = self.y.to('micrometer').magnitude
        self.unit_scale = self.ureg('1 micrometer')
        self.area_scale = self.unit_scale ** 2

        #Handle offset
        self.offset_data(x_offset, y_offset, z_offset, apply = apply_offset)

<<<<<<< HEAD
        #Handle colors
        self.auto_handle_color_dict(color_input)
=======
        #Verbosity
        self.verbose = verbose
        if self.verbose:
            print('Loaded')
>>>>>>> 84f7dfef

    def load_data(self, filename: str, x_label: str, y_label: str, gene_label: str, 
        other_columns: Optional[list]) -> Union[np.ndarray, np.ndarray, np.ndarray, Optional[np.ndarray]]:
        """[summary]

        Args:
            x_label (str, optional): Name of the column of the Pandas dataframe
                that contains the X coordinates of the points. Defaults to 
                'r_px_microscope_stitched'.
            y_label (str, optional): Name of the column of the Pandas dataframe
                that contains the Y coordinates of the points. Defaults to 
                'c_px_microscope_stitched'.
            gene_label (str, optional):  Name of the column of the Pandas 
                dataframe that contains the gene labels of the points. 
                Defaults to 'below3Hdistance_genes'.
            other_columns (list, optional): List with labels of other columns 
                that need to be loaded. Data will stored under "self.other"
                as Pandas Dataframe. Defaults to None.

        Raises:
            IOError: When filname can not be opened

        Returns:
            [np.ndarray, np.ndarray, np.ndarray, pd.DataFrame or None]: Arrays
                with X coordinates, Y coordinates, gene labels and other data.
                If no other data specified will retun None.

        """
        #Maybe add more file types?
        if filename.endswith('.parquet'):
            data = pd.read_parquet(filename)
        else:
            raise IOError (f'Invalid file type: {filename}, should be in ".parquet" format.') 

        x = data.loc[:, x_label].to_numpy()
        y = data.loc[:, y_label].to_numpy()
        genes = data.loc[:, gene_label].to_numpy()
        if other_columns != None:
            for o in other_columns:
                other = data.loc[:, o].values
                setattr(self,o,other)
        else:
            other = None

        return x, y, genes, other

    def vp(self, *args):
        """Function to print output if verbose mode is True
        """
        if self.verbose:
            for arg in args:
                print('    ' + arg)
    
    def offset_data(self, x_offset: float, y_offset: float, z_offset: float, apply:bool = True):
        """Offset the data with the given offset values.

        Args:
            x_offset (float): Offset in X axis. 
            y_offset (float): Offset in Y axis.
            z_offset (float): Offset in Z axis.
            apply (bool, optional): If True applies the offset to the data. If
                False only the self.x_offset/y_offset/z_offset gets changed. 
                Defaults to True.

        """
        self.x_offset = x_offset
        self.y_offset = y_offset
        self.z_offset = z_offset
        if apply:
            self.x += self.x_offset
            self.y += self.y_offset
            self.z += self.z_offset

<<<<<<< HEAD
        self._set_coordinate_properties()

    def _set_coordinate_properties(self):
        """Calculate properties of coordinates.

        Calculates XY min, max, extend and center of the points. 
        """
        self.x_min = self.x.min()
        self.y_min = self.y.min()
        self.x_max = self.x.max()
        self.y_max = self.y.max()
        self.x_extend = self.x_max - self.x_min
        self.y_extend = self.y_max - self.y_min 
        self.xy_center = (self.x_max - 0.5*self.x_extend, self.y_max - 0.5*self.y_extend)

    def transpose(self):
        """Transpose data. Switches X and Y.
        """
        self.x, self.y = self.y, self.x
        self._set_coordinate_properties()

    def visualize(self,columns=[],width=2000,height=2000,show_axis=False,color_dic=None):
=======
    def visualize(self,columns:list=[],width=2000,height=2000,show_axis=False,color_dic=None):
>>>>>>> 84f7dfef
        """
        Run open3d visualization on self.data
        Pass to columns a list of strings, each string will be the class of the dots to be colored by. example: color by gene

        Args:
            columns (list, optional): List of columns to be plotted with different colors by visualizer. Defaults to [].
            width (int, optional): Frame width. Defaults to 2000.
            height (int, optional): Frame height. Defaults to 2000.
            color_dic ([type], optional): Dictionary of colors if None it will assign random colors. Defaults to None.
        """        

        QtWidgets.QApplication.setStyle('Fusion')
        App = QtWidgets.QApplication.instance()
        if App is None:
            App = QtWidgets.QApplication(sys.argv)
        else:
            print('QApplication instance already exists: %s' % str(App))

        window = Window(self,columns,width,height,color_dic) 
        App.exec_()
        App.quit()




    def DBsegment(self,eps=25,min_samples=5,cutoff=250):
        """
        Run DBscan segmentation on self.data, this will reassign a column on self.data with column_name

        Args:
            eps (int, optional): [description]. Defaults to 25.
            min_samples (int, optional): [description]. Defaults to 5.
            column_name (str, optional): [description]. Defaults to 'cell'.
            cutoff (int,optional): cells with number of dots above this threshold will be removed and -1 passed to background dots
        """        

        print('Running DBscan segmentation')
        X = np.array([self.x,self.y]).T
        clustering = DBSCAN(eps=eps, min_samples=min_samples).fit(X)

        print('Assigning background dots whose cluster has more than {}'.format(cutoff))
        c =Counter(clustering.labels_)
        bg = [x for x in c if c[x] > cutoff]
        self.labels =  np.array([-1 if x in bg else x for x in clustering.labels_]) 
        print('Background molecules: {}'.format((self.labels == -1).sum()))
        print('DBscan found {} clusters'.format(self.labels.max()))
        
    def make_molecules_df(self):
        molecules_df = []
        
        for g in self.gene:
            e = np.where(self.unique_genes != g, np.zeros(self.unique_genes.shape[0]),1)
            molecules_df.append(e)
        self.molecules_df = np.stack(molecules_df).T

    def make_loom(self,
        filename:str,
        cell_column:str,
        with_background:bool=False,
        save=True):
        """
        Will generate the gene expression matrix and save it as loom file
        """

        cell = {x[0]:x[1] for x in self.data.groupby(cell_column)}
        del cell[-1]
        genes = np.unique(self.data[self.gene_column])

        c0 = Counter({x:0 for x in genes})
        gene_cell = []

        with tqdm(total=self.labels.max()) as pbar:
            for x in cell:
                generow = cell[x][self.gene_column]
                #print(generow)
                c1 = Counter(generow)
                v = []
                for x in c0:  
                    if x in c1:
                        v.append(c1[x])
                    else:
                        v.append(0)
                gene_cell.append(v)
                pbar.update(1)
                # Updates in increments of 10 stops at 100

        print('Assembling Gene by Cell Matrix')     
        df = np.stack(gene_cell).T
        cells_id = np.arange(df.shape[1])
        print('Cells_id_shape',cells_id.shape,df.shape)
        if genes.tolist() == self.hex_binned.df.index.tolist():
            print(df.shape)
            print(self.hex_binned.df.values.shape)
            df = np.concatenate([df, self.hex_binned.df.values],axis=1)

        print(df.shape)
        y = df.sum(axis=0)
        data = pd.DataFrame(data=df,index=genes)

        print('Creating Loom File')
        grpcell  = self.data[self.data[cell_column] > -1].groupby(cell_column)
        centroids = np.array([[(cell[1][self.y].min()+ cell[1][self.y].max())/2,(cell[1][self.x].min()+ cell[1][self.x].max())/2] for cell in grpcell])

        if with_background:
            cells_id = np.concatenate([cells_id ,np.array([-x for x in range(1,self.hex_binned.df.shape[1] +1)])])
            print('cells_id',cells_id.shape)
            centroids = np.concatenate([centroids,self.hex_binned.coordinates_filt])
            print('centroids',centroids.shape)
        
        colattrs = {'cell':cells_id,'cell_xy':centroids}
        rowattrs = {'gene':data.index.values}
        
        if save:
            loompy.create(filename+datetime.now().strftime("%d-%m-%Y%H:%M:%S"), data.values, rowattrs, colattrs)
            print('Loom File Created')
    

class MultiDataset(ManyColors, MultiIteration, MultiGeneScatter):
    """Load multiple datasets as Dataset objects.
    """

    def __init__(self,
        data: Union[list, str],
        unique_genes: Optional[np.ndarray] = None,
        MultiDataset_name: Optional[str] = None,
        color_input: Optional[Union[str, dict]] = None,
        verbose: bool = False,
        n_cores: int = None,

        #If loading from files define:
        x_label: str = 'r_px_microscope_stitched',
        y_label: str ='c_px_microscope_stitched',
        gene_label: str = 'below3Hdistance_genes',
        other_columns: Optional[list] = None,
        z: float = 0,
        pixel_size: str = '1 micrometer',
        x_offset: float = 0,
        y_offset: float = 0,
        z_offset: float = 0,
        apply_offset: bool = False):
        """initiate PandasDataset

        Args:
            data (Union[list, str]): List with initiated Dataset objects, or 
                path to folder with files to load. Unique genes must be 
                identical for all Datasets.
            unique_genes (np.ndarray, optional): Array with unique gene names.
                If not provided it will find the unique genes from the 
                gene_column. This is slow for > 10e6 rows. 
                Defaults to None.
            MultiDataset_name (Optional[str], optional): Name of multi-dataset.
                This is used to store multi-dataset specific parameters, such
                as gene colors. If `None` will use a timestamp.
                Defaults to None.
            color_input (Optional[str, dict], optional): If a filename is 
                specified that endswith `_color_dictionary.pkl` the function 
                will try to load that dictionary. If "auto" is provided it will
                try to load an previously generated color dictionary for this 
                MultiDataset, identified by MultiDataset_name. 
                If "make", is provided it will make a new color dictionary for 
                this dataset and save it. If a dictionary is proivided it will 
                use that dictionary. If None is provided the function will 
                first try to load a previously generated color dictionary and 
                make a new one if this fails. Defaults to None.
            verbose (bool, optional): If True prints additional output.
            n_cores (int, optional): Number of cores to use by default for 
                parallel jobs. If `None` defaults to all cpu cores. Defaults to
                None.

            #Below input only needed if `data` is a path to files. 
            x_label (str, optional): Name of the column of the Pandas dataframe
                that contains the X coordinates of the points. Defaults to 
                'r_px_microscope_stitched'.
            y_label (str, optional): Name of the column of the Pandas dataframe
                that contains the Y coordinates of the points. Defaults to 
                'c_px_microscope_stitched'.
            gene_label (str, optional):  Name of the column of the Pandas 
                dataframe that contains the gene labels of the points. 
                Defaults to 'below3Hdistance_genes'.
            other_columns (list, optional): List with labels of other columns 
                that need to be loaded. Data will stored under "self.other"
                as Pandas Dataframe. Defaults to None.
            z (float, optional): Z coordinate of the dataset. Defaults to zero.
            pixel_size (str, optional): Unit size of the data. Is used to 
                convert data to micrometer scale. Uses Pint's UnitRegistry.
                Example: "0.1 micrometer", means that each pixel or unit has 
                a real size of 0.1 micrometer, and thus the data will be
                multiplied by 0.1 to make micrometer the unit of the data.
                Defaults to "1 micrometer".
            x_offset (float, optional): Offset in X axis. Defaults to 0.
            y_offset (float, optional): Offset in Y axis. Defaults to 0.
            z_offset (float, optional): Offset in Z axis. Defaults to 0.
            apply_offset (bool, optional): Offsets the coordinates of the 
                points with the provided x and y offsets. Defaults to False.
        """
        #Parameters
        self.verbose =verbose
        self.index=0
        self.cpu_count = cpu_count()
        self.ureg = UnitRegistry()

        #Name
        if MultiDataset_name == None:
            MultiDataset_name = 'MultiDataset_' + strftime("%Y-%m-%d_%H-%M-%S")
        self.dataset_name = MultiDataset_name

        #Input for loading
        self.unique_genes= unique_genes

        #Load data
        if type(data) == list:
            self.load_Datasets(data)
        elif type(data) == str:
            self.load_from_files(data, x_label, y_label, gene_label, other_columns, z, pixel_size, 
                                x_offset, y_offset, z_offset, apply_offset)
        else:
            raise Exception(f'Input for "data" not understood. Should be list with initiated Datasets or valid path to files.')

        #Handle colors
        self.auto_handle_color_dict(color_input)
        self.override_color_dict()

    def __iter__(self):
        return self

    def __next__(self):
        if self.index >= len(self.datasets):
            self.index = 0
            raise StopIteration
            
        index = self.index
        self.index += 1
        pd = self.datasets[index]
        return pd

    def vp(self, *args):
            """Function to print output if verbose mode is True
            """
            if self.verbose:
                for arg in args:
                    print('    ' + arg)

    def load_from_files(self, 
        filepath: str, 
        x_label: str = 'r_px_microscope_stitched',
        y_label: str ='c_px_microscope_stitched',
        gene_label: str = 'below3Hdistance_genes',
        other_columns: Optional[list] = None,
        z: float = 0,
        pixel_size: str = '1 micrometer',
        x_offset: float = 0,
        y_offset: float = 0,
        z_offset: float = 0,
        apply_offset: bool = False,):
        """Load files from folder.

        Output can be found in self.dataset.
        Which is a list of initiated Dataset objects.

        Args:
            filepath (str): folder to look for parquet files.
            x_label (str, optional): Name of the column of the Pandas dataframe
                that contains the X coordinates of the points. Defaults to 
                'r_px_microscope_stitched'.
            y_label (str, optional): Name of the column of the Pandas dataframe
                that contains the Y coordinates of the points. Defaults to 
                'c_px_microscope_stitched'.
            gene_label (str, optional):  Name of the column of the Pandas 
                dataframe that contains the gene labels of the points. 
                Defaults to 'below3Hdistance_genes'.
            other_columns (list, optional): List with labels of other columns 
                that need to be loaded. Data will stored under "self.other"
                as Pandas Dataframe. Defaults to None.
            z (float, optional): Z coordinate of the dataset. Defaults to zero.
            pixel_size (str, optional): Unit size of the data. Is used to 
                convert data to micrometer scale. Uses Pint's UnitRegistry.
                Example: "0.1 micrometer", means that each pixel or unit has 
                a real size of 0.1 micrometer, and thus the data will be
                multiplied by 0.1 to make micrometer the unit of the data.
                Defaults to "1 micrometer".
            x_offset (float, optional): Offset in X axis. Defaults to 0.
            y_offset (float, optional): Offset in Y axis. Defaults to 0.
            z_offset (float, optional): Offset in Z axis. Defaults to 0.
            apply_offset (bool, optional): Offsets the coordinates of the 
                points with the provided x and y offsets. Defaults to False.
        """      

        #Correct slashes in path
        if os.name == 'nt': #I guess this would work
            if not filepath.endswith('\\'):
                filepath = filepath + '\\'
        if os.name == 'posix':
            if not filepath.endswith('/'):
                filepath = filepath + '/'

        #Load data
        files = glob(filepath + '*' + '.parquet')
        results = []
        with tqdm(total=len(files)) as pbar:
            for i, f in enumerate(files):
<<<<<<< HEAD
                results.append(Dataset(f, x_label, y_label, gene_label, other_columns, self.unique_genes, z, pixel_size, 
                                       x_offset, y_offset, z_offset, apply_offset, color_input=None, 
                                       verbose=self.verbose))
=======
                #if self.verbose:
                #    print(f'Loading dataset ({i}/{len(files)})', end='\r')

                results.append(Dataset(f, self.x_label, self.y_label, self.gene_label, other_columns=self.other_columns, unique_genes=self.unique_genes, pixel_size=self.pixel_size, verbose=self.verbose))
>>>>>>> 84f7dfef
                #Get unique genes of first dataset if not defined
                if not isinstance(self.unique_genes, np.ndarray):
                    self.unique_genes = results[0].unique_genes
                pbar.update(1)
            
        self.datasets = results

<<<<<<< HEAD
    def load_Datasets(self, Dataset_list:list):
=======
    def load_datasets(self,PD_list:list):
>>>>>>> 84f7dfef
        """
        Load Datasets

        Args:
<<<<<<< HEAD
            Dataset_list (list): list of Dataset objects.
            override_color_dict (bool, optional): If True sets the color_dicts
                of all individaal Datasets to the MultiDataset color_dict.

        """        
        self.datasets = Dataset_list

        #Set unique genes
        self.unique_genes = self.datasets[0].unique_genes
        self.check_unique_genes()    

    def override_color_dict(self) -> None:
        """Set the color_dict of the sub-datasets the same as the MultiDataset.
        """
        for d in self.datasets:
                d.color_dict = self.color_dict


    def check_unique_genes(self) -> None:
        """Check if all datasets have same unique genes.

        Raises:
            Exception: Raises exception if not.
        """
        all_ug = [d.unique_genes for d in self.datasets]
        if not np.all(all_ug == all_ug[0]):
            raise Exception('Gene lists are not identical for all datasets.')

    def arange_grid_offset(self, orderby: str='z'):

        max_x_extend = max([d.x_extend for d in self.datasets])
        max_y_extend = max([d.y_extend for d in self.datasets])
        n_datasets = len(self.datasets)
        grid_size = ceil(np.sqrt(n_datasets))
        x_extend = (grid_size - 1) * max_x_extend
        y_extend = (grid_size - 1) * max_y_extend
        x_spacing = np.linspace(-0.5 * x_extend, 0.5* x_extend, grid_size)
        y_spacing = np.linspace(-0.5 * y_extend, 0.5* y_extend, grid_size)
        x, y = np.meshgrid(x_spacing, y_spacing)
        x, y = x.ravel(), y.ravel()

        if orderby == 'z':
            sorted = np.argsort([d.z for d in self.datasets])
        elif orderby == 'name':
            sorted = np.argsort([d.dataset_name for d in self.datasets])
        elif orderby == 'x':
            sorted = np.argsort([d.x_extend for d in self.datasets])
        elif orderby == 'y':
            sorted = np.argsort([d.y_extend for d in self.datasets])
        else:
            raise Exception(f'"Orderby" key not understood: {orderby}')

        for i, s in enumerate(sorted):
            offset_x = x[i]
            offset_y = y[i]
            dataset_center = self.datasets[s].xy_center
            offset_x = offset_x - dataset_center[0]
            offset_y = offset_y - dataset_center[1]
            self.datasets[s].offset_data(offset_x, offset_y, 0, apply=True)

    #Fix color, genes
    def visualize(self, columns=[], width=2000, height=2000, show_axis=False):
=======
            PD_list (list): list of PandasDatasets
        """ 
        if self.unique_genes == None:
            self.unique_genes = PD_list[0].unique_genes
        self.datasets = PD_list

        
    def visualize(self,columns:list=[],width=2000,height=2000,show_axis=False,color_dic=None):
>>>>>>> 84f7dfef
        """
        Run open3d visualization on self.data
        Pass to columns a list of strings, each string will be the class of the dots to be colored by. example: color by gene

        Args:
            columns (list, optional): List of columns to be plotted with different colors by visualizer. Defaults to [].
            width (int, optional): Frame width. Defaults to 2000.
            height (int, optional): Frame height. Defaults to 2000.
        """        

        QtWidgets.QApplication.setStyle('Fusion')
        App = QtWidgets.QApplication.instance()
        if App is None:
            App = QtWidgets.QApplication(sys.argv)
        else:
            print('QApplication instance already exists: %s' % str(App))

<<<<<<< HEAD
        window = Window(self,[self.gene_label]+columns,width,height, self.color_dict) 
=======
        window = Window(self,columns,width,height,color_dic) 
>>>>>>> 84f7dfef
        App.exec_()
        App.quit()







<|MERGE_RESOLUTION|>--- conflicted
+++ resolved
@@ -122,15 +122,12 @@
         #Handle offset
         self.offset_data(x_offset, y_offset, z_offset, apply = apply_offset)
 
-<<<<<<< HEAD
         #Handle colors
         self.auto_handle_color_dict(color_input)
-=======
         #Verbosity
         self.verbose = verbose
         if self.verbose:
             print('Loaded')
->>>>>>> 84f7dfef
 
     def load_data(self, filename: str, x_label: str, y_label: str, gene_label: str, 
         other_columns: Optional[list]) -> Union[np.ndarray, np.ndarray, np.ndarray, Optional[np.ndarray]]:
@@ -204,7 +201,6 @@
             self.y += self.y_offset
             self.z += self.z_offset
 
-<<<<<<< HEAD
         self._set_coordinate_properties()
 
     def _set_coordinate_properties(self):
@@ -227,9 +223,7 @@
         self._set_coordinate_properties()
 
     def visualize(self,columns=[],width=2000,height=2000,show_axis=False,color_dic=None):
-=======
     def visualize(self,columns:list=[],width=2000,height=2000,show_axis=False,color_dic=None):
->>>>>>> 84f7dfef
         """
         Run open3d visualization on self.data
         Pass to columns a list of strings, each string will be the class of the dots to be colored by. example: color by gene
@@ -530,16 +524,9 @@
         results = []
         with tqdm(total=len(files)) as pbar:
             for i, f in enumerate(files):
-<<<<<<< HEAD
                 results.append(Dataset(f, x_label, y_label, gene_label, other_columns, self.unique_genes, z, pixel_size, 
                                        x_offset, y_offset, z_offset, apply_offset, color_input=None, 
                                        verbose=self.verbose))
-=======
-                #if self.verbose:
-                #    print(f'Loading dataset ({i}/{len(files)})', end='\r')
-
-                results.append(Dataset(f, self.x_label, self.y_label, self.gene_label, other_columns=self.other_columns, unique_genes=self.unique_genes, pixel_size=self.pixel_size, verbose=self.verbose))
->>>>>>> 84f7dfef
                 #Get unique genes of first dataset if not defined
                 if not isinstance(self.unique_genes, np.ndarray):
                     self.unique_genes = results[0].unique_genes
@@ -547,16 +534,11 @@
             
         self.datasets = results
 
-<<<<<<< HEAD
     def load_Datasets(self, Dataset_list:list):
-=======
-    def load_datasets(self,PD_list:list):
->>>>>>> 84f7dfef
         """
         Load Datasets
 
         Args:
-<<<<<<< HEAD
             Dataset_list (list): list of Dataset objects.
             override_color_dict (bool, optional): If True sets the color_dicts
                 of all individaal Datasets to the MultiDataset color_dict.
@@ -617,18 +599,8 @@
             offset_y = offset_y - dataset_center[1]
             self.datasets[s].offset_data(offset_x, offset_y, 0, apply=True)
 
-    #Fix color, genes
-    def visualize(self, columns=[], width=2000, height=2000, show_axis=False):
-=======
-            PD_list (list): list of PandasDatasets
-        """ 
-        if self.unique_genes == None:
-            self.unique_genes = PD_list[0].unique_genes
-        self.datasets = PD_list
-
-        
+
     def visualize(self,columns:list=[],width=2000,height=2000,show_axis=False,color_dic=None):
->>>>>>> 84f7dfef
         """
         Run open3d visualization on self.data
         Pass to columns a list of strings, each string will be the class of the dots to be colored by. example: color by gene
@@ -646,17 +618,14 @@
         else:
             print('QApplication instance already exists: %s' % str(App))
 
-<<<<<<< HEAD
-        window = Window(self,[self.gene_label]+columns,width,height, self.color_dict) 
-=======
         window = Window(self,columns,width,height,color_dic) 
->>>>>>> 84f7dfef
         App.exec_()
         App.quit()
-
-
-
-
-
-
-
+  
+
+
+
+
+
+
+
