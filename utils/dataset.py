--- conflicted
+++ resolved
@@ -46,12 +46,8 @@
 from tqdm import tqdm
 
 class Dataset(Regionalize, Iteration, ManyColors, GeneCorr, GeneScatter, SpatialMetrics, DataLoader, Normalization, 
-<<<<<<< HEAD
               Density1D, Clustering, BoneFight, Decomposition, Boundaries, Gene_order, Cellpose, 
               Regionalization_Gradient):
-=======
-              Density1D, Clustering, BoneFight, Decomposition, Boundaries, Gene_order, Cellpose, Regionalization_Gradient):
->>>>>>> 1d51de3d
     """
     Base Class for FISHscale, still under development
 
