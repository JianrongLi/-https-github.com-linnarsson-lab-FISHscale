--- conflicted
+++ resolved
@@ -130,11 +130,7 @@
             kappa = 2/(1+10**(-1*((1*self.kappa)/2000)))-1
             self.kappa += 1
             loss = loss*kappa
-<<<<<<< HEAD
-            loss = classifier_loss + loss + bone_fight_loss + kappa*(kappa*classifier_domain_loss + kappa*supervised_loss) #+ semantic_loss.detach()
-=======
             loss = bone_fight_loss+ loss + kappa*(classifier_loss*kappa+kappa*classifier_domain_loss + kappa*supervised_loss) #+ semantic_loss.detach()
->>>>>>> 0b6da829
             
             opt.zero_grad()
             self.manual_backward(loss,retain_graph=True)
