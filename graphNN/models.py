import torch
from torch_geometric.nn import SAGEConv, GATConv
import collections
import torch.nn.functional as F
from torch import nn
from typing import Iterable
from torch.distributions import Normal,Poisson
from torch.distributions import Normal, kl_divergence as kl
import pytorch_lightning as pl
import torchmetrics
import math

def reparameterize_gaussian(mu, var):
    return Normal(mu, var.sqrt()).rsample()

class SAGE(pl.LightningModule):
    """
    GraphSAGE based model in combination with scvi variational autoencoder.

    SAGE will learn to encode neighbors to allow either the reconstruction of the original nodes data helped by neighbor data or 
    to generate similar embedding for closeby nodes (i.e. regionalization).

 
    """     

    def __init__(self, 
        in_channels :int, 
        hidden_channels:int,
        num_layers:int=2,
        normalize:bool=True,
        apply_normal_latent:bool=False,
        supervised:bool=False,
        output_channels:int=448,
        loss_fn:str='sigmoid',
        max_lambd:int=100000,

        ):
        """
        __init__ [summary]

        [extended_summary]

        Args:
            in_channels (int): [description]
            hidden_channels (int): [description]
            num_layers (int, optional): [description]. Defaults to 2.
            normalize (bool, optional): [description]. Defaults to True.
            apply_normal_latent (bool, optional): [description]. Defaults to False.
            supervised (bool, optional): [description]. Defaults to False.
            output_channels (int, optional): [description]. Defaults to 448.
        """        

        super().__init__()
        self.save_hyperparameters()

        self.num_layers = num_layers
        self.normalize = normalize
        self.convs = torch.nn.ModuleList()
        self.apply_normal_latent = apply_normal_latent
        self.supervised= supervised
        self.loss_fn = loss_fn
        self.progress = 0
        self.max_lambd = max_lambd
        
        for i in range(num_layers):
            in_channels = in_channels if i == 0 else hidden_channels
            # L2 regularization
            if i == num_layers-1:
                self.convs.append(SAGEConv(in_channels, hidden_channels,normalize=False))
                #self.convs.append(GATConv(in_channels, hidden_channels, heads=8, dropout=0.1,concat=False))
            else:
                self.convs.append(SAGEConv(in_channels, hidden_channels,normalize=self.normalize))
                #self.convs.append(GATConv(in_channels, hidden_channels, heads=8, dropout=0.1,concat=False))

        '''        
        self.bns = nn.ModuleList()
        for _ in range(num_layers - 1):
            self.bns.append(nn.BatchNorm1d(hidden_channels))'''

        if self.apply_normal_latent:
            self.mean_encoder = nn.Linear(hidden_channels, hidden_channels)
            self.var_encoder = nn.Linear(hidden_channels, hidden_channels)

        if self.supervised:
            self.classifier = Classifier(n_input=hidden_channels,n_labels=output_channels,softmax=False)
            self.train_acc = torchmetrics.Accuracy()
                
    def neighborhood_forward(self,x,adjs):
        #x = torch.log(x + 1)
        for i, (edge_index, _, size) in enumerate(adjs):
            x_target = x[:size[1]]  # Target nodes are always placed first.

            x = self.convs[i]((x, x_target), edge_index)
            #x = self.convs[i](x, edge_index)
            if i != self.num_layers - 1:
                #x = self.bns[i](x)
                x = x.relu()
                x = F.dropout(x, p=0.5, training=self.training)

        if self.apply_normal_latent:
            q_m = self.mean_encoder(x)
            q_v = torch.exp(self.var_encoder(x)) + 1e-4
            x = reparameterize_gaussian(q_m, q_v)
        else:
            q_m = 0
            q_v = 0

        return x, q_m, q_v

    def full_forward(self, x, edge_index):
        for i, conv in enumerate(self.convs):
            x = conv(x, edge_index)
            if i != self.num_layers - 1:
                x = x.relu()
                x = F.dropout(x, p=0.5, training=self.training)
        return x

    def forward(self,x,adjs,classes=None):
        # Embedding sampled nodes
        z, qm, qv = self.neighborhood_forward(x, adjs)
        z, z_pos, z_neg = z.split(z.size(0) // 3, dim=0)
        if qm != 0:
            qm, qm_pos, qm_neg = qm.split(qm.size(0) // 3, dim=0)
            qv, qv_pos, qv_neg = qv.split(qv.size(0) // 3, dim=0)
        # Embedding for neighbor nodes of sample nodes

        if self.loss_fn == 'sigmoid':
            pos_loss = F.logsigmoid((z * z_pos).sum(-1))
            neg_loss = F.logsigmoid(-(z * z_neg).sum(-1))
        elif self.loss_fn == 'cosine':
            pos_loss = torch.cosine_similarity(z,z_pos)
            neg_loss = -torch.cosine_similarity(z,z_neg)


        lambd = 2 / (1 + math.exp(-10 * self.progress/self.max_lambd)) - 1
        self.progress += 1
        pos_loss = pos_loss.mean() * lambd
        neg_loss = neg_loss.mean() #* 100

        self.log('Positive Loss',pos_loss,on_step=True)
        self.log('Negative Loss',neg_loss,on_step=True)
        n_loss = - pos_loss - neg_loss

        # KL Divergence
        if self.apply_normal_latent:
            mean = torch.zeros_like(qm)
            scale = torch.ones_like(qv)
            kl_divergence_z = kl(Normal(qm, torch.sqrt(qv)), Normal(mean, scale)).sum(dim=1)
            n_loss = n_loss + kl_divergence_z.mean()
        
        # Add loss if trying to reconstruct cell types
        if type(classes) != type(None):
            prediction = self.classifier(z)
            cce = torch.nn.CrossEntropyLoss()
            classifier_loss = cce(prediction,classes)
            #self.train_acc(y_hat.softmax(dim=-1), y)
            n_loss += classifier_loss #* 10
            #print(supervised_loss)
            self.log('Classifier Loss',classifier_loss)
            #self.train_acc(prediction.softmax(dim=-1),F.one_hot(classes,num_classes=prediction.shape[1]))
            self.train_acc(prediction.argsort(axis=-1)[:,-1],classes)
            self.log('train_acc', self.train_acc, prog_bar=True, on_step=True)
        else:
            n_loss = n_loss #* 10
            
        return n_loss

    def configure_optimizers(self):
        optimizer = torch.optim.Adam(self.parameters(), lr=0.01)#,weight_decay=5e-4)
        return optimizer

    def training_step(self, batch, batch_idx):
        x,adjs,c = batch['unlabelled']
        loss = self(x, adjs, c)

        if 'labelled' in batch:
            x, adjs, c = batch['labelled']
            loss_labelled = self(x, adjs, c)
            self.log('labelled_loss',loss_labelled)
            loss += loss_labelled
<<<<<<< HEAD

        self.log('Positive Loss',-pos_loss,on_step=True, on_epoch=True)
        self.log('Negative Loss',-neg_loss,on_step=True, on_epoch=True)
        self.log('train_loss', loss,on_step=True, on_epoch=True)
=======
>>>>>>> b725797e
        
        self.log('train_loss', loss,on_step=True)
        return loss

    def validation_step(self, batch, batch_idx):
        x, adjs, c = batch
        loss = self(x, adjs, c)
        self.log('val_loss', loss)
        return loss
    
# Decoder
class DecoderSCVI(nn.Module):
    def __init__(
        self,
        n_input: int,
        n_output: int,
        n_hidden: int = 48,
        use_batch_norm: bool=True,
        use_relu:bool=True,
        dropout_rate: float=0.1,
        bias: bool=True,
        softmax:bool = True,
    ):
        super().__init__()

        self.px_decoder = nn.Sequential(
                            nn.Linear(n_input , n_hidden, bias=bias),
                            nn.BatchNorm1d(n_hidden, momentum=0.01, eps=0.001) if use_batch_norm else None,
                            nn.ReLU() if use_relu else None,
                            nn.Dropout(p=dropout_rate) if dropout_rate > 0 else None)

        if softmax:
            self.px_scale_decoder = nn.Sequential(nn.Linear(n_hidden, n_output))
        else:
            self.px_scale_decoder = nn.Sequential(nn.Linear(n_hidden, n_output),
                nn.Softmax(dim=-1))

    def forward(
        self, z: torch.Tensor
    ):
        # The decoder returns values for the parameters of the ZINB distribution
        px = self.px_decoder(z)
        px= self.px_scale_decoder(px)
        return px

class Classifier(nn.Module):
    """Basic fully-connected NN classifier
    """

    def __init__(
        self,
        n_input,
        n_hidden=24,
        n_labels=5,
        n_layers=1,
        dropout_rate=0.1,
        softmax=False,
        use_batch_norm: bool=True,
        bias: bool=True,
        use_relu:bool=True,
    ):
        super().__init__()
        layers = [nn.Sequential(
                            nn.Linear(n_input , n_hidden, bias=bias),
                            nn.BatchNorm1d(n_hidden, momentum=0.01, eps=0.001) if use_batch_norm else None,
                            nn.ReLU() if use_relu else None,
                            nn.Dropout(p=dropout_rate) if dropout_rate > 0 else None),
            nn.Linear(n_hidden, n_labels),]

        if softmax:
            layers.append(nn.Softmax(dim=-1))

        self.classifier = nn.Sequential(*layers,nn.ReLU())

    def forward(self, x):
        return F.log_softmax(self.classifier(x),dim=-1)<|MERGE_RESOLUTION|>--- conflicted
+++ resolved
@@ -136,9 +136,6 @@
         self.progress += 1
         pos_loss = pos_loss.mean() * lambd
         neg_loss = neg_loss.mean() #* 100
-
-        self.log('Positive Loss',pos_loss,on_step=True)
-        self.log('Negative Loss',neg_loss,on_step=True)
         n_loss = - pos_loss - neg_loss
 
         # KL Divergence
@@ -163,7 +160,7 @@
         else:
             n_loss = n_loss #* 10
             
-        return n_loss
+        return n_loss, pos_loss,neg_loss
 
     def configure_optimizers(self):
         optimizer = torch.optim.Adam(self.parameters(), lr=0.01)#,weight_decay=5e-4)
@@ -171,22 +168,18 @@
 
     def training_step(self, batch, batch_idx):
         x,adjs,c = batch['unlabelled']
-        loss = self(x, adjs, c)
+        loss,pos_loss,neg_loss = self(x, adjs, c)
 
         if 'labelled' in batch:
             x, adjs, c = batch['labelled']
-            loss_labelled = self(x, adjs, c)
+            loss_labelled, _, _ = self(x, adjs, c)
             self.log('labelled_loss',loss_labelled)
             loss += loss_labelled
-<<<<<<< HEAD
 
         self.log('Positive Loss',-pos_loss,on_step=True, on_epoch=True)
         self.log('Negative Loss',-neg_loss,on_step=True, on_epoch=True)
         self.log('train_loss', loss,on_step=True, on_epoch=True)
-=======
->>>>>>> b725797e
         
-        self.log('train_loss', loss,on_step=True)
         return loss
 
     def validation_step(self, batch, batch_idx):
