from matplotlib.pyplot import bone
import pytorch_lightning as pl
from pytorch_lightning.metrics.classification import accuracy
import torchmetrics
import math
import numpy as np
import dgl
import numpy as np
import torch as th
import torch.nn as nn
import torch.nn.functional as F
import torch.optim as optim
import dgl.nn.pytorch as dglnn
import dgl.function as fn
import tqdm
from pytorch_lightning.metrics import Accuracy
from pytorch_lightning.callbacks import ModelCheckpoint, Callback
from pytorch_lightning import LightningDataModule, LightningModule, Trainer
from torch.autograd import Function

class CrossEntropyLoss(nn.Module):
    def forward(self, block_outputs, pos_graph, neg_graph):
        with pos_graph.local_scope():
            pos_graph.ndata['h'] = block_outputs
            pos_graph.apply_edges(fn.u_mul_v('h', 'h', 'score'))
            pos_score = pos_graph.edata['score']
        with neg_graph.local_scope():
            neg_graph.ndata['h'] = block_outputs
            neg_graph.apply_edges(fn.u_mul_v('h', 'h', 'score'))
            neg_score = neg_graph.edata['score']
        
        pos_loss, neg_loss=  -F.logsigmoid(pos_score.sum(-1)).mean(), - F.logsigmoid(-neg_score.sum(-1)).mean()
        loss = pos_loss + neg_loss
        #score = th.cat([pos_score, neg_score])
        #label = th.cat([th.ones_like(pos_score), th.zeros_like(neg_score)]).long()
        #loss = F.binary_cross_entropy_with_logits(score, label.float())
        return loss, pos_loss, neg_loss

class SAGELightning(LightningModule):
    def __init__(self,
                 in_feats,
                 n_hidden,
                 n_classes,
                 n_layers,
                 activation=F.relu,
                 dropout=0.2,
                 lr=0.001,
                 supervised=False,
                 kappa=0,
                 Ncells=0,
                 reference=0,
                 device='cpu'
                 ):
        super().__init__()

        self.save_hyperparameters()
        self.module = SAGE(in_feats, n_hidden, n_classes, n_layers, activation, dropout, supervised)
        self.lr = lr
        self.supervised= supervised
        self.loss_fcn = CrossEntropyLoss()
        self.kappa = kappa
        self.reference=th.tensor(reference,dtype=th.float32)
        if self.supervised:
            self.automatic_optimization = False
            #self.sl = SemanticLoss(n_hidden,n_classes,ncells=Ncells,device=device)
            self.train_acc = torchmetrics.Accuracy()
            p = th.tensor(Ncells*reference.sum(axis=0),dtype=th.float32,device=self.device)
            self.p = p/p.sum()
            self.kl = th.nn.KLDivLoss(reduction='sum')
            

    def training_step(self, batch, batch_idx):
        if self.supervised:
            opt, d_opt = self.optimizers()
        batch1 = batch['unlabelled']
        _, pos_graph, neg_graph, mfgs = batch1
        mfgs = [mfg.int() for mfg in mfgs]
        #pos_graph = pos_graph.to(self.device)
        #neg_graph = neg_graph.to(self.device)
        batch_inputs_u = mfgs[0].srcdata['gene']
        batch_pred_unlab = self.module(mfgs, batch_inputs_u)
        bu = batch_inputs_u[pos_graph.nodes()]
        loss,pos, neg = self.loss_fcn(batch_pred_unlab, pos_graph, neg_graph) #* 5
        
        if self.supervised:
            batch2 = batch['labelled']
            _, pos_graph, neg_graph, mfgs = batch2
            mfgs = [mfg.int() for mfg in mfgs]
            #pos_graph = pos_graph.to(self.device)
            #neg_graph = neg_graph.to(self.device)
            batch_inputs = mfgs[0].srcdata['gene']
            batch_labels = mfgs[-1].dstdata['label']
            bl = batch_inputs[pos_graph.nodes()]
            batch_pred_lab = self.module(mfgs, batch_inputs)
            supervised_loss,_,_ = self.loss_fcn(batch_pred_lab, pos_graph, neg_graph)

            # Label prediction loss
            labels_pred = self.module.encoder.encoder_dict['CF'](batch_pred_lab)
            probabilities_lab = F.softmax(labels_pred,dim=-1)
            cce = th.nn.CrossEntropyLoss()
            classifier_loss = cce(labels_pred,batch_labels) #* 0.05
            self.train_acc(labels_pred.argsort(axis=-1)[:,-1],batch_labels)
            self.log('Classifier Loss',classifier_loss)
            self.log('train_acc', self.train_acc, prog_bar=True, on_step=True)
            
            #Domain Adaptation Loss
            classifier_domain_loss = self.loss_discriminator([batch_pred_unlab, batch_pred_lab],predict_true_class=True)
            self.log('Classifier_true', classifier_domain_loss, prog_bar=False, on_step=True)

            #Semantic Loss
            probabilities_unlab = F.softmax(self.module.encoder.encoder_dict['CF'](batch_pred_unlab),dim=-1)
            labels_unlab = probabilities_unlab.argsort(axis=-1)[:,-1]
            '''self.sl.semantic_loss(pseudo_latent=batch_pred_unlab, 
                        pseudo_labels=labels_unlab ,
                        true_latent=batch_pred_lab,
                        true_labels=labels_pred.argsort(axis=-1)[:,-1],
                        )'''

            # Bonefight regularization of cell types
            bone_fight_loss = -F.cosine_similarity(probabilities_unlab @ self.reference.T.to(self.device), bu,dim=0).mean()
            '''q = th.ones(probabilities_unlab.shape[0])/probabilities_unlab.shape[0]
            p = th.log(self.p.T @ probabilities_unlab.T)
            kl_loss = self.kl(p,q)
            bone_fight_loss = bone_fight_loss0 + kl_loss'''

            # Will increasingly apply supervised loss, domain adaptation loss
            # from 0 to 1, from iteration 0 to 200, focusing first on unsupervised 
            # graphsage task
            kappa = 2/(1+10**(-1*((1*self.kappa)/2000)))-1
            self.kappa += 1
            loss = loss*kappa
<<<<<<< HEAD
            loss = classifier_loss + loss + kappa*(kappa*bone_fight_loss +kappa*classifier_domain_loss + kappa*supervised_loss) #+ semantic_loss.detach()
=======
            loss = classifier_loss + loss + kappa*(kappa*bone_fight_loss+kappa*classifier_domain_loss + kappa*supervised_loss) #+ semantic_loss.detach()
>>>>>>> 540c1170
            
            opt.zero_grad()
            self.manual_backward(loss,retain_graph=True)
            opt.step()

        self.log('train_loss', loss, prog_bar=True, on_step=True, on_epoch=True)
        return loss

    def validation_step(self, batch, batch_idx):
        input_nodes, output_nodes, mfgs = batch
        mfgs = [mfg.int() for mfg in mfgs]
        batch_inputs = mfgs[0].srcdata['gene']
        batch_pred = self.module(mfgs, batch_inputs)
        return batch_pred

    def configure_optimizers(self):
        optimizer = th.optim.Adam(self.module.parameters(), lr=self.lr)
        if self.supervised:
            d_opt = th.optim.Adam(self.module.domain_adaptation.parameters(), lr=1e-3)
            return [optimizer, d_opt]
        else:
            return optimizer

    def loss_discriminator(self, latent_tensors, 
        predict_true_class: bool = True,
        return_details: bool = False,
        ):
        n_classes = 2
        losses = []
        for i, z in enumerate(latent_tensors):
            cls_logits = self.module.domain_adaptation(z)

            if predict_true_class:
                cls_target = th.zeros_like(cls_logits,dtype=th.float32,device=z.device)
                cls_target[:,i] = 1
            else:
                cls_target = th.ones_like(cls_logits,dtype=th.float32,device=z.device)
                cls_target[:,i] = 0.0

            bcloss = th.nn.BCEWithLogitsLoss()(cls_logits,cls_target)
            losses.append(bcloss)

        if return_details:
            return losses

        total_loss = th.stack(losses).sum()
        return total_loss

class SAGE(nn.Module):
    '''def __init__(self, in_feats, n_hidden, n_classes, n_layers, activation, dropout):
        super().__init__()
        self.init(in_feats, n_hidden, n_classes, n_layers, activation, dropout)'''

    def __init__(self, 
                in_feats, 
                n_hidden, 
                n_classes, 
                n_layers, 
                activation, 
                dropout,
                supervised):
        super().__init__()
        self.n_layers = n_layers
        self.n_hidden = n_hidden
        self.n_classes = n_classes
        self.supervised = supervised
        
        if self.supervised:
            self.domain_adaptation = Classifier(n_input=n_hidden,
                                                n_labels=2,
                                                softmax=False,
                                                reverse_gradients=True)

        self.encoder = Encoder(in_feats,n_hidden,n_classes,n_layers,supervised)
 
    def forward(self, blocks, x):
        h = th.log(x+1)   
        for l, (layer, block) in enumerate(zip(self.encoder.encoder_dict['GS'], blocks)):
            #print(l)
            h = layer(block, h,)
            #h = F.normalize(h)
            h = self.encoder.encoder_dict['FC'][l](h)

<<<<<<< HEAD
=======
        '''h = self.encoder.encoder_dict['BN'][l](h)
        h = h.relu()
        h = F.dropout(h, p=0.2, training=self.training)'''
        #h = F.normalize(h)
        h = self.encoder.encoder_dict['FC'][l](h)
        h = F.normalize(h)
>>>>>>> 540c1170
        return h

    def inference(self, g, x, device, batch_size, num_workers):
        """
        Inference with the GraphSAGE model on full neighbors (i.e. without neighbor sampling).
        g : the entire graph.
        x : the input of entire node set.
        The inference code is written in a fashion that it could handle any number of nodes and
        layers.
        """
        # During inference with sampling, multi-layer blocks are very inefficient because
        # lots of computations in the first few layers are repeated.
        # Therefore, we compute the representation of all nodes layer by layer.  The nodes
        # on each layer are of course splitted in batches.
        # TODO: can we standardize this?
        for l, layer in enumerate(self.encoder.encoder_dict['GS']):
            y = th.zeros(g.num_nodes(), self.n_hidden) #if not self.supervised else th.zeros(g.num_nodes(), self.n_classes)

            sampler = dgl.dataloading.MultiLayerFullNeighborSampler(1)
            dataloader = dgl.dataloading.NodeDataLoader(
                g,
                th.arange(g.num_nodes()),#.to(g.device),
                sampler,
                batch_size=batch_size,
                shuffle=False,
                drop_last=False,
                num_workers=num_workers)

            for input_nodes, output_nodes, blocks in tqdm.tqdm(dataloader):
                block = blocks[0]
                block = block.int()
                h = th.log(x[input_nodes]+1)#.to(device)

                h = layer(block, h)
<<<<<<< HEAD
                h = self.encoder.encoder_dict['FC'][l](h)
                #h = F.normalize(h)
=======
                h = F.normalize(h)
                if l != len(self.encoder.encoder_dict['GS']) -1:# and l != len(self.layers) - 2:
                    h = self.encoder.encoder_dict['BN'][l](h)
                    h = h.relu()
                    h = F.dropout(h, p=0.2, training=self.training)
                    #h = F.normalize(h)
                    h =self.encoder.encoder_dict['FC'][l](h)
                elif l == len(self.encoder.encoder_dict['GS']) -1:
                    '''h = self.encoder.encoder_dict['BN'][l](h)
                    h = h.relu()
                    h = F.dropout(h, p=0.2, training=self.training)
                    h= F.normalize(h)'''
                    h = self.encoder.encoder_dict['FC'][l](h)
                    h = F.normalize(h)
>>>>>>> 540c1170
                y[output_nodes] = h.cpu().detach()#.numpy()
            x = y
        return y

class Classifier(nn.Module):
    """Basic fully-connected NN classifier
    """

    def __init__(
        self,
        n_input,
        n_hidden=24,
        n_labels=5,
        n_layers=1,
        dropout_rate=0.1,
        softmax=False,
        use_batch_norm: bool=True,
        bias: bool=True,
        use_relu:bool=True,
        reverse_gradients:bool=False,
    ):
        super().__init__()
        self.grl = GradientReversal()
        self.reverse_gradients = reverse_gradients
        layers = [nn.Sequential(
                            nn.Linear(n_input , n_hidden, bias=bias),
                            nn.BatchNorm1d(n_hidden) if use_batch_norm else None,
                            nn.ReLU() if use_relu else None,
                            nn.Dropout(p=dropout_rate) if dropout_rate > 0 else None),
            nn.Linear(n_hidden, n_labels),]

        if softmax:
            layers.append(nn.Softmax(dim=-1))
        self.classifier = nn.Sequential(*layers)

    def forward(self, x):
        if self.reverse_gradients:
            x = self.grl(x)
        return self.classifier(x)


class GradientReversalFunction(Function):
    """
    Gradient Reversal Layer from:
    Unsupervised Domain Adaptation by Backpropagation (Ganin & Lempitsky, 2015)
    Forward pass is the identity function. In the backward pass,
    the upstream gradients are multiplied by -lambda (i.e. gradient is reversed)
    """

    @staticmethod
    def forward(ctx, x, lambda_):
        ctx.lambda_ = lambda_
        return x.clone()

    @staticmethod
    def backward(ctx, grads):
        lambda_ = ctx.lambda_
        lambda_ = grads.new_tensor(lambda_)
        dx = -lambda_ * grads
        return dx, None


class GradientReversal(th.nn.Module):
    def __init__(self, lambda_=1):
        super(GradientReversal, self).__init__()
        self.lambda_ = lambda_

    def forward(self, x):
        return GradientReversalFunction.apply(x, self.lambda_)

class Encoder(nn.Module):
        def __init__(
            self,
            in_feats,
            n_hidden,
            n_classes,
            n_layers,
            supervised,
            ):
            super().__init__()
        
            bns = nn.ModuleList()
            for _ in range(n_layers):
                bns.append(nn.BatchNorm1d(n_hidden))

            hidden = [nn.Sequential(
                                nn.Linear(n_hidden , n_hidden),
                                nn.BatchNorm1d(n_hidden),
                                nn.ReLU()) for x in range(n_layers )]

            latent = nn.Sequential(
                        nn.Linear(n_hidden , n_hidden), #if not supervised else nn.Linear(n_hidden , self.n_classes),
                        nn.BatchNorm1d(n_hidden), #if not supervised else  nn.BatchNorm1d(self.n_classes),
                        #nn.Softmax()
                        )
            layers = nn.ModuleList()
            if n_layers > 1:
                layers.append(dglnn.SAGEConv(in_feats, n_hidden, 'pool',feat_drop=0.2,activation=F.relu,norm=F.normalize))
                for i in range(1,n_layers):
                    layers.append(dglnn.SAGEConv(n_hidden, n_hidden, 'pool',feat_drop=0.2,activation=F.relu,norm=F.normalize))
            else:
                layers.append(dglnn.SAGEConv(in_feats, n_classes, 'pool',feat_drop=0.2,activation=F.relu,norm=F.normalize))

            if supervised:
                classifier = Classifier(n_input=n_hidden,
                                        n_labels=n_classes,
                                        softmax=False,
                                        reverse_gradients=False)
            else:
                classifier = None

            self.encoder_dict = nn.ModuleDict({'GS': layers, 
                                                'BN':bns,
                                                'FC': nn.ModuleList([h for h in hidden]+[latent]),
                                                'CF':classifier})


class SemanticLoss:
    def __init__(self , 
        n_hidden,
        n_labels,
        ncells=0,
        device='cpu'
        ):
        self.dev = device
        self.centroids_pseudo = th.zeros([n_hidden,n_labels],device=self.dev)
        self.pseudo_count = th.ones([n_labels],device=self.dev)
        self.centroids_true = th.zeros([n_hidden, n_labels],device=self.dev)
        self.true_count = th.ones([n_labels],device=self.dev)
        
        '''if type(ncells) == type(0):
            self.ncells = self.true_count/self.true_count.sum()
            self.ncells_max = self.true_count.sum()*1000
        else:
            self.ncells_max = ncells.sum()
            self.ncells = th.tensor(ncells/ncells.sum(),device=self.dev)'''

        super().__init__()
    def semantic_loss(self, 
            pseudo_latent, 
            pseudo_labels, 
            true_latent, 
            true_labels):

        '''if self.true_count.max() >= self.ncells_max/10:
            self.pseudo_count = th.ones([self.pseudo_count.shape[0]],device=self.dev)
            self.true_count = th.ones([self.true_count.shape[0]],device=self.dev)'''

        '''for pl in pseudo_labels.unique():
            filt = pseudo_labels == pl
            if filt.sum() > 10:
                centroid_pl = pseudo_latent[filt,:]
                dp = th.tensor([nn.MSELoss()(centroid_pl[cell,:], self.centroids_pseudo[:,pl]) for cell in range(centroid_pl.shape[0])])
                dispersion_p = th.mean(dp)
                centroid_pl = centroid_pl.mean(axis=0)
                new_avg_pl = self.centroids_pseudo[:,pl] * self.pseudo_count[pl] + centroid_pl *filt.sum()
                new_avg_pl = new_avg_pl/(self.pseudo_count[pl] +filt.sum())
                self.pseudo_count[pl] += filt.sum()
                self.centroids_pseudo[:,pl] = new_avg_pl'''

        for tl in true_labels.unique():
            filt = true_labels == tl
            if filt.sum() > 10:
                centroid_tl = true_latent[filt,:]
                '''dispersion_t = th.mean(th.tensor([nn.MSELoss()(centroid_tl[cell,:], self.centroids_true[:,tl]) for cell in range(centroid_tl.shape[0])],device='cuda'))'''
                centroid_tl = centroid_tl.mean(axis=0)
                new_avg_tl = self.centroids_true[:,tl]* self.true_count[tl] + centroid_tl*filt.sum()
                new_avg_tl = new_avg_tl/(self.true_count[tl] +filt.sum())
                self.true_count[tl] += filt.sum()
                self.centroids_true[:,tl] = new_avg_tl
        
        #kl_density = th.nn.functional.kl_div(self.ncells.log(),self.pseudo_count/self.pseudo_count.sum())
        #kl_density =  -F.logsigmoid((self.ncells*self.pseudo_count).sum(-1)).sum()*100
        #semantic_loss = -F.logsigmoid((self.centroids_pseudo*self.centroids_true).sum(-1)).mean() + kl_density #
        #semantic_loss = nn.MSELoss()(self.centroids_pseudo, self.centroids_true) + kl_density + dispersion_p
        #return semantic_loss<|MERGE_RESOLUTION|>--- conflicted
+++ resolved
@@ -129,11 +129,7 @@
             kappa = 2/(1+10**(-1*((1*self.kappa)/2000)))-1
             self.kappa += 1
             loss = loss*kappa
-<<<<<<< HEAD
-            loss = classifier_loss + loss + kappa*(kappa*bone_fight_loss +kappa*classifier_domain_loss + kappa*supervised_loss) #+ semantic_loss.detach()
-=======
             loss = classifier_loss + loss + kappa*(kappa*bone_fight_loss+kappa*classifier_domain_loss + kappa*supervised_loss) #+ semantic_loss.detach()
->>>>>>> 540c1170
             
             opt.zero_grad()
             self.manual_backward(loss,retain_graph=True)
@@ -217,15 +213,6 @@
             #h = F.normalize(h)
             h = self.encoder.encoder_dict['FC'][l](h)
 
-<<<<<<< HEAD
-=======
-        '''h = self.encoder.encoder_dict['BN'][l](h)
-        h = h.relu()
-        h = F.dropout(h, p=0.2, training=self.training)'''
-        #h = F.normalize(h)
-        h = self.encoder.encoder_dict['FC'][l](h)
-        h = F.normalize(h)
->>>>>>> 540c1170
         return h
 
     def inference(self, g, x, device, batch_size, num_workers):
@@ -260,25 +247,8 @@
                 h = th.log(x[input_nodes]+1)#.to(device)
 
                 h = layer(block, h)
-<<<<<<< HEAD
                 h = self.encoder.encoder_dict['FC'][l](h)
                 #h = F.normalize(h)
-=======
-                h = F.normalize(h)
-                if l != len(self.encoder.encoder_dict['GS']) -1:# and l != len(self.layers) - 2:
-                    h = self.encoder.encoder_dict['BN'][l](h)
-                    h = h.relu()
-                    h = F.dropout(h, p=0.2, training=self.training)
-                    #h = F.normalize(h)
-                    h =self.encoder.encoder_dict['FC'][l](h)
-                elif l == len(self.encoder.encoder_dict['GS']) -1:
-                    '''h = self.encoder.encoder_dict['BN'][l](h)
-                    h = h.relu()
-                    h = F.dropout(h, p=0.2, training=self.training)
-                    h= F.normalize(h)'''
-                    h = self.encoder.encoder_dict['FC'][l](h)
-                    h = F.normalize(h)
->>>>>>> 540c1170
                 y[output_nodes] = h.cpu().detach()#.numpy()
             x = y
         return y
