--- conflicted
+++ resolved
@@ -63,17 +63,11 @@
             # L2 regularization only on last layer
             if i == num_layers-1:
                 self.convs.append(SAGEConv(in_channels, hidden_channels,normalize=self.normalize,aggr='max'))
-<<<<<<< HEAD
-            else:
-                self.convs.append(SAGEConv(in_channels, hidden_channels,normalize=False,aggr='max'))
-
-=======
                 #self.convs.append(GATConv(in_channels, hidden_channels, heads=8, dropout=0.1,aggr='max'))
             else:
                 self.convs.append(SAGEConv(in_channels, hidden_channels,normalize=self.normalize,aggr='max'))
                 #self.convs.append(GATConv(in_channels, hidden_channels, heads=1, concat=False, dropout=0.1,aggr='max'))
         '''
->>>>>>> 1c13036b
         self.bns = nn.ModuleList()
         for _ in range(num_layers - 1):
             self.bns.append(nn.BatchNorm1d(hidden_channels))
