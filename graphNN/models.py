import pytorch_lightning as pl
from pytorch_lightning.metrics.classification import accuracy
import torchmetrics
import math
import numpy as np
import dgl
import numpy as np
import torch as th
import torch.nn as nn
import torch.nn.functional as F
import torch.optim as optim
import dgl.nn.pytorch as dglnn
import dgl.function as fn
import tqdm
from pytorch_lightning.metrics import Accuracy
from pytorch_lightning.callbacks import ModelCheckpoint, Callback
from pytorch_lightning import LightningDataModule, LightningModule, Trainer

class CrossEntropyLoss(nn.Module):
    def forward(self, block_outputs, pos_graph, neg_graph):
        with pos_graph.local_scope():
            pos_graph.ndata['h'] = block_outputs
            pos_graph.apply_edges(fn.u_mul_v('h', 'h', 'score'))
            pos_score = pos_graph.edata['score']
        with neg_graph.local_scope():
            neg_graph.ndata['h'] = block_outputs
            neg_graph.apply_edges(fn.u_mul_v('h', 'h', 'score'))
            neg_score = neg_graph.edata['score']
        
        pos_loss, neg_loss=  -F.logsigmoid(pos_score.sum(-1)).mean(), - F.logsigmoid(-neg_score.sum(-1)).mean()
        loss = pos_loss + neg_loss
        #score = th.cat([pos_score, neg_score])
        #label = th.cat([th.ones_like(pos_score), th.zeros_like(neg_score)]).long()
        #loss = F.binary_cross_entropy_with_logits(score, label.float())
        return loss, pos_loss, neg_loss

class SAGELightning(LightningModule):
    def __init__(self,
                 in_feats,
                 n_hidden,
                 n_classes,
                 n_layers,
                 activation=F.relu,
                 dropout=0.2,
                 lr=0.01,
                 supervised=False,
                 kappa=0,
                 Ncells=0
                 ):
        super().__init__()

        self.save_hyperparameters()
        self.module = SAGE(in_feats, n_hidden, n_classes, n_layers, activation, dropout, supervised)
        self.lr = lr
        self.supervised= supervised
        self.loss_fcn = CrossEntropyLoss()
        self.kappa = kappa
        #self.automatic_optimization = True
        if self.supervised:
            self.automatic_optimization = False
            self.sl = SemanticLoss(n_hidden,n_classes,ncells=Ncells)
            self.train_acc = torchmetrics.Accuracy()
            

    def training_step(self, batch, batch_idx):
        if self.supervised:
            opt, d_opt = self.optimizers()

        batch1 = batch['unlabelled']
        _, pos_graph, neg_graph, mfgs = batch1
        mfgs = [mfg.int() for mfg in mfgs]
        pos_graph = pos_graph#.to(self.device)
        neg_graph = neg_graph#.to(self.device)
        batch_inputs = mfgs[0].srcdata['gene']
        batch_pred_unlab = self.module(mfgs, batch_inputs)
        loss,pos, neg = self.loss_fcn(batch_pred_unlab, pos_graph, neg_graph) #* 5


        if self.supervised:
            batch2 = batch['labelled']
            _, pos_graph, neg_graph, mfgs = batch2
            mfgs = [mfg.int() for mfg in mfgs]
            pos_graph = pos_graph#.to(self.device)
            neg_graph = neg_graph#.to(self.device)
            batch_inputs = mfgs[0].srcdata['gene']
            batch_labels = mfgs[-1].dstdata['label']
            batch_pred_lab = self.module(mfgs, batch_inputs)
            supervised_loss,_,_ = self.loss_fcn(batch_pred_lab, pos_graph, neg_graph)

            # Label prediction loss
            labels_pred = self.module.encoder.encoder_dict['CF'](batch_pred_lab)
            cce = th.nn.CrossEntropyLoss()
            classifier_loss = cce(labels_pred,batch_labels)
            self.train_acc(labels_pred.argsort(axis=-1)[:,-1],batch_labels)
            self.log('Classifier Loss',classifier_loss)
            self.log('train_acc', self.train_acc, prog_bar=True, on_step=True)

            #Domain Adaptation Loss
            classifier_domain_loss = self.loss_discriminator([batch_pred_unlab.detach(), batch_pred_lab.detach()],predict_true_class=True)
            self.log('Classifier_true', classifier_domain_loss, prog_bar=False, on_step=True)
            d_opt.zero_grad()
            self.manual_backward(classifier_domain_loss)
            d_opt.step()

            domain_loss_fake = self.loss_discriminator([batch_pred_unlab, batch_pred_lab],predict_true_class=False)
            self.log('Classifier_fake', domain_loss_fake, prog_bar=False, on_step=True)

            #Semantic Loss
            labels_unlab = self.module.encoder.encoder_dict['CF'](batch_pred_unlab).argsort(axis=-1)[:,-1]
            semantic_loss = self.sl.semantic_loss(pseudo_latent=batch_pred_unlab, 
                                                    pseudo_labels=labels_unlab ,
                                                    true_latent=batch_pred_lab,
                                                    true_labels=labels_pred.argsort(axis=-1)[:,-1],
                                                    )
            self.log('Semantic_loss', semantic_loss, prog_bar=True, on_step=True)

            
            # Will increasingly apply supervised loss, domain adaptation loss
            # from 0 to 1, from iteration 0 to 200, focusing first on unsupervised 
            # graphsage task
            kappa = 2/(1+10**(-1*((1*self.kappa)/200)))-1
            self.kappa += 1

            loss += kappa*(domain_loss_fake + supervised_loss + classifier_loss + semantic_loss.detach())


            opt.zero_grad()
            self.manual_backward(loss)
            opt.step()

        if self.supervised == False:
            self.log('balance', pos/neg, prog_bar=True,on_step=True, on_epoch=True,)
        self.log('train_loss', loss, prog_bar=True, on_step=False, on_epoch=True)
        return loss

    def validation_step(self, batch, batch_idx):
        input_nodes, output_nodes, mfgs = batch
        mfgs = [mfg.int() for mfg in mfgs]
        batch_inputs = mfgs[0].srcdata['gene']
        batch_pred = self.module(mfgs, batch_inputs)
        return batch_pred

    def configure_optimizers(self):
        optimizer = th.optim.Adam(self.module.encoder.parameters(), lr=self.lr)
        if self.supervised:
            d_opt = th.optim.Adam(self.module.domain_adaptation.parameters(), lr=self.lr)
            return [optimizer, d_opt]
        else:
            return optimizer

    def loss_discriminator(self, latent_tensors, 
        predict_true_class: bool = True,
        return_details: bool = False,
        ):

        n_classes = 2
        losses = []
        for i, z in enumerate(latent_tensors):
            cls_logits = self.module.domain_adaptation(z)

            if predict_true_class:
                cls_target = th.zeros(
                    n_classes, dtype=th.float32, device=z.device
                )
                cls_target[i] = 1.0
            else:
                cls_target = th.ones(
                    n_classes, dtype=th.float32, device=z.device
                ) / (n_classes - 1)
                cls_target[i] = 0.0

            l_soft = cls_logits * cls_target
            cls_loss = -l_soft.sum(dim=1).mean()
            losses.append(cls_loss)

        if return_details:
            return losses

        total_loss = th.stack(losses).sum()
        return total_loss

class SemanticLoss(nn.Module):
    def __init__(self , 
        n_hidden,
        n_labels,
        ncells=0):
        self.centroids_pseudo = th.randn([n_hidden,n_labels])
        self.pseudo_count = th.ones([n_labels])
        self.centroids_true = th.randn([n_hidden, n_labels])
        self.true_count = th.ones([n_labels])
        
        if type(ncells) == type(0):
            self.ncells = self.true_count/self.true_count.sum()
        else:
            self.ncells_max = ncells.max()
            self.ncells = th.tensor(ncells/ncells.sum())

        super().__init__()
    def semantic_loss(self, 
            pseudo_latent, 
            pseudo_labels, 
            true_latent, 
            true_labels):
        
<<<<<<< HEAD
        
=======
        if self.pseudo_count.max() >= self.ncells_max:
            self.pseudo_count = th.ones([self.pseudo_count.shape[0]])

>>>>>>> 2d6874f1
        for pl in pseudo_labels.unique():
            filt = pseudo_labels == pl
            if filt.sum() > 5:
                centroid_pl = pseudo_latent[filt,:]
                dispersion_p = th.mean(th.tensor([nn.MSELoss()(centroid_pl[cell,:], self.centroids_pseudo[:,pl]) for cell in range(centroid_pl.shape[0])]))
                centroid_pl = centroid_pl.mean(axis=0)
                new_avg_pl = self.centroids_pseudo[:,pl] * self.pseudo_count[pl] + centroid_pl *filt.sum()
                new_avg_pl = new_avg_pl/(self.pseudo_count[pl] +filt.sum())
                self.pseudo_count[pl] += filt.sum()
                self.centroids_pseudo[:,pl] = new_avg_pl

        for tl in true_labels.unique():
            filt = true_labels == tl
            if filt.sum() > 5:
                centroid_tl = true_latent[filt,:]
                '''dispersion_t = th.mean(th.tensor([nn.MSELoss()(centroid_tl[cell,:], self.centroids_true[:,tl]) for cell in range(centroid_tl.shape[0])],device='cuda'))'''
                centroid_tl = centroid_tl.mean(axis=0)
                new_avg_tl = self.centroids_true[:,tl]* self.true_count[tl] + centroid_tl*filt.sum()
                new_avg_tl = new_avg_tl/(self.true_count[tl] +filt.sum())
                self.true_count[tl] += filt.sum()
                self.centroids_true[:,tl] = new_avg_tl
        
        kl_density = th.nn.functional.kl_div(self.ncells.log(),self.pseudo_count/self.pseudo_count.sum())
        #kl_density =  -F.logsigmoid((self.ncells*self.true_count).sum(-1)).mean()
        #semantic_loss = -F.logsigmoid((self.centroids_pseudo*self.centroids_true).sum(-1)).mean() + kl_density
        semantic_loss = nn.MSELoss()(self.centroids_pseudo, self.centroids_true) + kl_density
        return semantic_loss

class SAGE(nn.Module):
    '''def __init__(self, in_feats, n_hidden, n_classes, n_layers, activation, dropout):
        super().__init__()
        self.init(in_feats, n_hidden, n_classes, n_layers, activation, dropout)'''

    def __init__(self, 
                in_feats, 
                n_hidden, 
                n_classes, 
                n_layers, 
                activation, 
                dropout,
                supervised):
        super().__init__()
        self.n_layers = n_layers
        self.n_hidden = n_hidden
        self.n_classes = n_classes
        self.supervised = supervised
        
        if self.supervised:
            self.domain_adaptation = Classifier(n_input=n_hidden,n_labels=2,softmax=False)

        self.encoder = Encoder(in_feats,n_hidden,n_classes,n_layers,supervised)
        
    def forward(self, blocks, x):
        h = x   
        for l, (layer, block) in enumerate(zip(self.encoder.encoder_dict['GS'], blocks)):
            #print(l)
            h = layer(block, h)
            h = F.normalize(h)

            if l != len(self.encoder.encoder_dict['GS']) - 1: #and l != len(self.layers) - 2:
                h = self.encoder.encoder_dict['BN'][l](h)
                h = h.relu()
                h = F.dropout(h, p=0.2, training=self.training)
                h = self.encoder.encoder_dict['FC'][0](h)
        h = self.encoder.encoder_dict['FC'][1](h)
        return h

    def inference(self, g, x, device, batch_size, num_workers):
        """
        Inference with the GraphSAGE model on full neighbors (i.e. without neighbor sampling).
        g : the entire graph.
        x : the input of entire node set.
        The inference code is written in a fashion that it could handle any number of nodes and
        layers.
        """
        # During inference with sampling, multi-layer blocks are very inefficient because
        # lots of computations in the first few layers are repeated.
        # Therefore, we compute the representation of all nodes layer by layer.  The nodes
        # on each layer are of course splitted in batches.
        # TODO: can we standardize this?
        for l, layer in enumerate(self.encoder.encoder_dict['GS']):
            y = th.zeros(g.num_nodes(), self.n_hidden) #if not self.supervised else th.zeros(g.num_nodes(), self.n_classes)
            print(y.shape)

            sampler = dgl.dataloading.MultiLayerFullNeighborSampler(1)
            dataloader = dgl.dataloading.NodeDataLoader(
                g,
                th.arange(g.num_nodes()).to(g.device),
                sampler,
                batch_size=batch_size,
                shuffle=False,
                drop_last=False,
                num_workers=num_workers)

            for input_nodes, output_nodes, blocks in tqdm.tqdm(dataloader):
                block = blocks[0]
                block = block.int().to(device)
                h = x[input_nodes].to(device)
                h = layer(block, h)
                h = F.normalize(h)

                if l != len(self.encoder.encoder_dict['GS']) -1:# and l != len(self.layers) - 2:
                    h = self.encoder.encoder_dict['BN'][l](h)
                    h = h.relu()
                    h = F.dropout(h, p=0.2, training=self.training)
                    h =self.encoder.encoder_dict['FC'][0](h)
                elif l == len(self.encoder.encoder_dict['GS']) -1:
                    h = self.encoder.encoder_dict['FC'][1](h)

                y[output_nodes] = h.cpu()
            x = y
        return y

class Encoder(nn.Module):
        def __init__(
            self,
            in_feats,
            n_hidden,
            n_classes,
            n_layers,
            supervised,
            ):
            super().__init__()
        
            bns = nn.ModuleList()
            for _ in range(n_layers):
                bns.append(nn.BatchNorm1d(n_hidden))

            hidden = nn.Sequential(
                                nn.Linear(n_hidden , n_hidden),
                                nn.BatchNorm1d(n_hidden),
                                nn.ReLU())

            latent = nn.Sequential(
                        nn.Linear(n_hidden , n_hidden), #if not supervised else nn.Linear(n_hidden , self.n_classes),
                        nn.BatchNorm1d(n_hidden), #if not supervised else  nn.BatchNorm1d(self.n_classes),
                        #nn.Softmax()
                        )
            layers = nn.ModuleList()
            if n_layers > 1:
                layers.append(dglnn.SAGEConv(in_feats, n_hidden, 'pool'))
                for i in range(1,n_layers):
                    layers.append(dglnn.SAGEConv(n_hidden, n_hidden, 'pool'))
            else:
                layers.append(dglnn.SAGEConv(in_feats, n_classes, 'pool'))

            if supervised:
                classifier = Classifier(n_input=n_hidden,n_labels=n_classes,softmax=False)
            else:
                classifier = None

            self.encoder_dict = nn.ModuleDict({'GS': layers, 
                                                'BN':bns,
                                                'FC': nn.ModuleList([hidden,latent]),
                                                'CF':classifier})

class Classifier(nn.Module):
    """Basic fully-connected NN classifier
    """

    def __init__(
        self,
        n_input,
        n_hidden=24,
        n_labels=5,
        n_layers=1,
        dropout_rate=0.1,
        softmax=False,
        use_batch_norm: bool=True,
        bias: bool=True,
        use_relu:bool=True,
    ):
        super().__init__()
        layers = [nn.Sequential(
                            nn.Linear(n_input , n_hidden, bias=bias),
                            nn.BatchNorm1d(n_hidden) if use_batch_norm else None,
                            nn.ReLU() if use_relu else None,
                            nn.Dropout(p=dropout_rate) if dropout_rate > 0 else None),
            nn.Linear(n_hidden, n_labels),]

        if softmax:
            layers.append(nn.Softmax(dim=-1))
        self.classifier = nn.Sequential(*layers)

    def forward(self, x):
        return F.log_softmax(self.classifier(x),dim=-1)

<|MERGE_RESOLUTION|>--- conflicted
+++ resolved
@@ -202,13 +202,9 @@
             true_latent, 
             true_labels):
         
-<<<<<<< HEAD
-        
-=======
         if self.pseudo_count.max() >= self.ncells_max:
             self.pseudo_count = th.ones([self.pseudo_count.shape[0]])
 
->>>>>>> 2d6874f1
         for pl in pseudo_labels.unique():
             filt = pseudo_labels == pl
             if filt.sum() > 5:
