import torch
from torch_geometric.nn import SAGEConv, GATConv
import collections
import torch.nn.functional as F
from torch import nn
from typing import Iterable
from torch.distributions import Normal,Poisson
from torch.distributions import Normal, kl_divergence as kl
import pytorch_lightning as pl
import torchmetrics
import math

def reparameterize_gaussian(mu, var):
    return Normal(mu, var.sqrt()).rsample()

class SAGE(pl.LightningModule):
    """
    GraphSAGE based model in combination with scvi variational autoencoder.

    SAGE will learn to encode neighbors to allow either the reconstruction of the original nodes data helped by neighbor data or 
    to generate similar embedding for closeby nodes (i.e. regionalization).

 
    """     

    def __init__(self, 
        in_channels :int, 
        hidden_channels:int,
        num_layers:int=2,
        normalize:bool=True,
        apply_normal_latent:bool=False,
        supervised:bool=False,
        output_channels:int=448,
        loss_fn:str='sigmoid',
        max_lambd:int=100000,
        autoencoder_mode:bool=False,
        ):
        """
        __init__ [summary]

        [extended_summary]

        Args:
            in_channels (int): [description]
            hidden_channels (int): [description]
            num_layers (int, optional): [description]. Defaults to 2.
            normalize (bool, optional): [description]. Defaults to True.
            apply_normal_latent (bool, optional): [description]. Defaults to False.
            supervised (bool, optional): [description]. Defaults to False.
            output_channels (int, optional): [description]. Defaults to 448.
        """        

        super().__init__()
        self.save_hyperparameters()

        self.num_layers = num_layers
        self.normalize = normalize
        self.convs = torch.nn.ModuleList()
        self.apply_normal_latent = apply_normal_latent
        self.supervised= supervised
        self.loss_fn = loss_fn
        self.progress = 0
        self.max_lambd = max_lambd
<<<<<<< HEAD
        #self.automatic_optimization = True
=======
        self.autoencoder_mode = autoencoder_mode
        #self.automatic_optimization = False
>>>>>>> c4464a69

        for i in range(num_layers):
            in_channels2 = in_channels if i == 0 else hidden_channels
            # L2 regularization
            if i == num_layers-1:
                self.convs.append(SAGEConv(in_channels2, hidden_channels,normalize=False))
                #self.convs.append(GATConv(in_channels, hidden_channels, heads=8, dropout=0.1,concat=False))
            else:
                self.convs.append(SAGEConv(in_channels2, hidden_channels,normalize=self.normalize))
                #self.convs.append(GATConv(in_channels, hidden_channels, heads=8, dropout=0.1,concat=False))

        '''        
        self.bns = nn.ModuleList()
        for _ in range(num_layers - 1):
            self.bns.append(nn.BatchNorm1d(hidden_channels))'''

        if self.apply_normal_latent:
            self.mean_encoder = nn.Linear(hidden_channels, hidden_channels)
            self.var_encoder = nn.Linear(hidden_channels, hidden_channels)

        if self.supervised:
            self.classifier = Classifier(n_input=hidden_channels,n_labels=output_channels,softmax=False)
            self.train_acc = torchmetrics.Accuracy()
        
        if self.autoencoder_mode:
            print('Autoencoder mode: activated!')
            self.decoder = DecoderSCVI(n_input=hidden_channels,n_output=in_channels)
                
    def neighborhood_forward(self,x,adjs):
        x = torch.log(x + 1)
        for i, (edge_index, _, size) in enumerate(adjs):
            x_target = x[:size[1]]  # Target nodes are always placed first.

            x = self.convs[i]((x, x_target), edge_index)
            #x = self.convs[i](x, edge_index)
            if i != self.num_layers - 1:
                #x = self.bns[i](x)
                x = x.relu()
                x = F.dropout(x, p=0.5, training=self.training)

        if self.apply_normal_latent:
            q_m = self.mean_encoder(x)
            q_v = torch.exp(self.var_encoder(x)) + 1e-4
            x = reparameterize_gaussian(q_m, q_v)
        else:
            q_m = 0
            q_v = 0

        return x, q_m, q_v

    def full_forward(self, x, edge_index):
        for i, conv in enumerate(self.convs):
            x = conv(x, edge_index)
            if i != self.num_layers - 1:
                x = x.relu()
                x = F.dropout(x, p=0.5, training=self.training)
        return x

    def forward(self,x,adjs,classes=None):
        # Embedding sampled nodes
        z, qm, qv = self.neighborhood_forward(x, adjs)
        z, z_pos, z_neg = z.split(z.size(0) // 3, dim=0)
        if type(qm) != int:
            qm, qm_pos, qm_neg = qm.split(qm.size(0) // 3, dim=0)
            qv, qv_pos, qv_neg = qv.split(qv.size(0) // 3, dim=0)
        # Embedding for neighbor nodes of sample nodes

        if self.loss_fn == 'sigmoid':
            pos_loss = -F.logsigmoid((z * z_pos).sum(-1))
            neg_loss = -F.logsigmoid(-(z * z_neg).sum(-1))
        elif self.loss_fn == 'cosine':
            pos_loss = -torch.cosine_similarity(z,z_pos)
            neg_loss = torch.cosine_similarity(z,z_neg)

        elif self.loss_fn == 'mse':
            pos_loss = F.mse_loss(z,z_pos,reduction='sum')
            neg_loss = F.mse_loss(z,-z_neg,reduction='sum')

        lambd = 2 / (1 + math.exp(-10 * self.progress/self.max_lambd)) - 1
        self.progress += 1
        pos_loss = pos_loss.mean() #* lambd
        neg_loss = neg_loss.mean() #* 100
        n_loss = pos_loss + neg_loss

        # KL Divergence
        if self.apply_normal_latent:
            mean = torch.zeros_like(qm)
            scale = torch.ones_like(qv)
            kl_divergence_z = kl(Normal(qm, torch.sqrt(qv)), Normal(mean, scale)).sum(dim=1)
            n_loss = n_loss + kl_divergence_z.mean()
        
        # Add loss if trying to reconstruct cell types
        if type(classes) != type(None):
            prediction = self.classifier(z)
            cce = torch.nn.CrossEntropyLoss()
            classifier_loss = cce(prediction,classes)
            #self.train_acc(y_hat.softmax(dim=-1), y)
            n_loss += classifier_loss #* 10
            #print(supervised_loss)
            self.log('Classifier Loss',classifier_loss)
            #self.train_acc(prediction.softmax(dim=-1),F.one_hot(classes,num_classes=prediction.shape[1]))
            self.train_acc(prediction.argsort(axis=-1)[:,-1],classes)
            self.log('train_acc', self.train_acc, prog_bar=True, on_step=True)
        else:
            n_loss = n_loss #* 10

<<<<<<< HEAD
    def configure_optimizers(self):
        optimizer = torch.optim.Adam(self.parameters(), lr=0.01)#,weight_decay=5e-4)

        #pos_opt = torch.optim.Adam(self.parameters(), lr=0.001)
        #neg_opt = torch.optim.Adam(self.parameters(), lr=0.001)
        return optimizer#pos_opt, neg_opt
=======
        if self.autoencoder_mode:
            neighbors = adjs[1].edge_index[1,:]#.unique()
            neighbors = torch.split(adjs[1].edge_index[0,:], neighbors.unique(return_counts=True)[1].tolist())
            collapsed_data = torch.stack([x[neighbors[r],:].sum(axis=0) for r in range(z.shape[0])],dim=0)
            collapsed_data = F.log_softmax(collapsed_data,dim=-1)
            decoded_data = self.decoder(z)
            decoder_loss = F.mse_loss(collapsed_data,decoded_data,reduction='sum')#.mean()
            n_loss += decoder_loss
        else:
            decoder_loss = 0

        return n_loss, pos_loss, neg_loss, decoder_loss
>>>>>>> c4464a69

    def configure_optimizers(self):
        optimizer = torch.optim.Adam(self.parameters(), lr=0.001)#,weight_decay=5e-4)
        return optimizer

<<<<<<< HEAD
    def training_step(self, batch, batch_idx):#, optimizer_idx):
        x,adjs,c = batch['unlabelled']
        loss,pos_loss,neg_loss = self(x, adjs, c)
        '''
        p_opt= self.optimizers()
=======
    def training_step(self, batch, batch_idx):
        x,adjs,c = batch['unlabelled']
        loss,pos_loss,neg_loss,decoder_loss = self(x, adjs, c)
        '''
        p_opt,n_opt,a_opt = self.optimizers()
>>>>>>> c4464a69
        p_opt.zero_grad()
        self.manual_backward(loss)
        p_opt.step()
        

        loss,pos_loss,neg_loss,decoder_loss = self(x, adjs, c)
        n_opt.zero_grad()
        self.manual_backward(neg_loss)
<<<<<<< HEAD
        n_opt.step()'''
=======
        n_opt.step()
        '''
>>>>>>> c4464a69

        if 'labelled' in batch:
            x, adjs, c = batch['labelled']
            loss_labelled, _, _, _ = self(x, adjs, c)
            self.log('labelled_loss',loss_labelled)
            loss += loss_labelled

<<<<<<< HEAD
        self.log('Positive Loss', pos_loss,on_step=True, on_epoch=True,prog_bar=True)
        self.log('Negative Loss', neg_loss,on_step=True, on_epoch=True,prog_bar=True)
        self.log('train_loss', loss,on_step=True, on_epoch=True,prog_bar=True)
        
=======
        self.log('Positive Loss', pos_loss, on_step=True, on_epoch=True, prog_bar=True)
        self.log('Negative Loss', neg_loss, on_step=True, on_epoch=True, prog_bar=True)
        self.log('Autoencoder_loss', decoder_loss, on_step=True, on_epoch=True, prog_bar=True)
        self.log('train_loss', loss,on_step=True, on_epoch=True, prog_bar=True)
>>>>>>> c4464a69
        return loss

    def validation_step(self, batch, batch_idx):
        x, adjs, c = batch
        loss = self(x, adjs, c)
        self.log('val_loss', loss)
        return loss
    
# Decoder
class DecoderSCVI(nn.Module):
    def __init__(
        self,
        n_input: int,
        n_output: int,
        n_hidden: int = 48,
        use_batch_norm: bool=True,
        use_relu:bool=True,
        dropout_rate: float=0.1,
        bias: bool=True,
        softmax:bool = True,
    ):
        super().__init__()

        self.px_decoder = nn.Sequential(
                            nn.Linear(n_input , n_hidden, bias=bias),
                            nn.BatchNorm1d(n_hidden, momentum=0.01, eps=0.001) if use_batch_norm else None,
                            nn.ReLU() if use_relu else None,
                            nn.Dropout(p=dropout_rate) if dropout_rate > 0 else None)

        if softmax:
            self.px_scale_decoder = nn.Sequential(nn.Linear(n_hidden, n_output))
        else:
            self.px_scale_decoder = nn.Sequential(nn.Linear(n_hidden, n_output))

    def forward(
        self, z: torch.Tensor
    ):
        # The decoder returns values for the parameters of the ZINB distribution
        px = self.px_decoder(z)
        px= F.log_softmax(self.px_scale_decoder(px),dim=-1)
        return px

class Classifier(nn.Module):
    """Basic fully-connected NN classifier
    """

    def __init__(
        self,
        n_input,
        n_hidden=24,
        n_labels=5,
        n_layers=1,
        dropout_rate=0.1,
        softmax=False,
        use_batch_norm: bool=True,
        bias: bool=True,
        use_relu:bool=True,
    ):
        super().__init__()
        layers = [nn.Sequential(
                            nn.Linear(n_input , n_hidden, bias=bias),
                            nn.BatchNorm1d(n_hidden, momentum=0.01, eps=0.001) if use_batch_norm else None,
                            nn.ReLU() if use_relu else None,
                            nn.Dropout(p=dropout_rate) if dropout_rate > 0 else None),
            nn.Linear(n_hidden, n_labels),]

        if softmax:
            layers.append(nn.Softmax(dim=-1))

        self.classifier = nn.Sequential(*layers,nn.ReLU())

    def forward(self, x):
        return F.log_softmax(self.classifier(x),dim=-1)<|MERGE_RESOLUTION|>--- conflicted
+++ resolved
@@ -61,12 +61,8 @@
         self.loss_fn = loss_fn
         self.progress = 0
         self.max_lambd = max_lambd
-<<<<<<< HEAD
-        #self.automatic_optimization = True
-=======
         self.autoencoder_mode = autoencoder_mode
         #self.automatic_optimization = False
->>>>>>> c4464a69
 
         for i in range(num_layers):
             in_channels2 = in_channels if i == 0 else hidden_channels
@@ -173,14 +169,6 @@
         else:
             n_loss = n_loss #* 10
 
-<<<<<<< HEAD
-    def configure_optimizers(self):
-        optimizer = torch.optim.Adam(self.parameters(), lr=0.01)#,weight_decay=5e-4)
-
-        #pos_opt = torch.optim.Adam(self.parameters(), lr=0.001)
-        #neg_opt = torch.optim.Adam(self.parameters(), lr=0.001)
-        return optimizer#pos_opt, neg_opt
-=======
         if self.autoencoder_mode:
             neighbors = adjs[1].edge_index[1,:]#.unique()
             neighbors = torch.split(adjs[1].edge_index[0,:], neighbors.unique(return_counts=True)[1].tolist())
@@ -193,25 +181,16 @@
             decoder_loss = 0
 
         return n_loss, pos_loss, neg_loss, decoder_loss
->>>>>>> c4464a69
 
     def configure_optimizers(self):
         optimizer = torch.optim.Adam(self.parameters(), lr=0.001)#,weight_decay=5e-4)
         return optimizer
 
-<<<<<<< HEAD
-    def training_step(self, batch, batch_idx):#, optimizer_idx):
-        x,adjs,c = batch['unlabelled']
-        loss,pos_loss,neg_loss = self(x, adjs, c)
-        '''
-        p_opt= self.optimizers()
-=======
     def training_step(self, batch, batch_idx):
         x,adjs,c = batch['unlabelled']
         loss,pos_loss,neg_loss,decoder_loss = self(x, adjs, c)
         '''
         p_opt,n_opt,a_opt = self.optimizers()
->>>>>>> c4464a69
         p_opt.zero_grad()
         self.manual_backward(loss)
         p_opt.step()
@@ -220,12 +199,8 @@
         loss,pos_loss,neg_loss,decoder_loss = self(x, adjs, c)
         n_opt.zero_grad()
         self.manual_backward(neg_loss)
-<<<<<<< HEAD
-        n_opt.step()'''
-=======
         n_opt.step()
         '''
->>>>>>> c4464a69
 
         if 'labelled' in batch:
             x, adjs, c = batch['labelled']
@@ -233,17 +208,10 @@
             self.log('labelled_loss',loss_labelled)
             loss += loss_labelled
 
-<<<<<<< HEAD
-        self.log('Positive Loss', pos_loss,on_step=True, on_epoch=True,prog_bar=True)
-        self.log('Negative Loss', neg_loss,on_step=True, on_epoch=True,prog_bar=True)
-        self.log('train_loss', loss,on_step=True, on_epoch=True,prog_bar=True)
-        
-=======
         self.log('Positive Loss', pos_loss, on_step=True, on_epoch=True, prog_bar=True)
         self.log('Negative Loss', neg_loss, on_step=True, on_epoch=True, prog_bar=True)
         self.log('Autoencoder_loss', decoder_loss, on_step=True, on_epoch=True, prog_bar=True)
         self.log('train_loss', loss,on_step=True, on_epoch=True, prog_bar=True)
->>>>>>> c4464a69
         return loss
 
     def validation_step(self, batch, batch_idx):
