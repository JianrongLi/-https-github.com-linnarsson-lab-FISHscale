--- conflicted
+++ resolved
@@ -92,15 +92,11 @@
             self.log('train_acc', self.train_acc, prog_bar=True, on_step=True)
 
             #Domain Adaptation Loss
-<<<<<<< HEAD
             classifier_domain_loss = self.loss_discriminator([batch_pred_unlab.detach(), batch_pred_lab.detach()],predict_true_class=True)
-=======
-            '''classifier_domain_loss = self.loss_discriminator([batch_pred_unlab.detach(), batch_pred_lab.detach()],predict_true_class=True)*self.kappa
->>>>>>> 23c2ac55
             self.log('Classifier_true', classifier_domain_loss, prog_bar=False, on_step=True)
             d_opt.zero_grad()
             self.manual_backward(classifier_domain_loss)
-            d_opt.step()'''
+            d_opt.step()
 
             domain_loss_fake = self.loss_discriminator([batch_pred_unlab, batch_pred_lab],predict_true_class=False)
             self.log('Classifier_fake', domain_loss_fake, prog_bar=False, on_step=True)
