import torch
from torch_geometric.nn import SAGEConv, GATConv
import collections
import torch.nn.functional as F
from torch import nn
from typing import Iterable
from torch.distributions import Normal,Poisson
from torch.distributions import Normal, kl_divergence as kl
import pytorch_lightning as pl
import torchmetrics

def reparameterize_gaussian(mu, var):
    return Normal(mu, var.sqrt()).rsample()

class SAGE(pl.LightningModule):
    """
    GraphSAGE based model in combination with scvi variational autoencoder.

    SAGE will learn to encode neighbors to allow either the reconstruction of the original nodes data helped by neighbor data or 
    to generate similar embedding for closeby nodes (i.e. regionalization).

 
    """     

    def __init__(self, 
        in_channels :int, 
        hidden_channels:int,
        num_layers:int=2,
        normalize:bool=True,
        apply_normal_latent:bool=False,
        supervised:bool=False,
        output_channels:int=448,
        loss_fn:str='sigmoid',

        ):
        """
        __init__ [summary]

        [extended_summary]

        Args:
            in_channels (int): [description]
            hidden_channels (int): [description]
            num_layers (int, optional): [description]. Defaults to 2.
            normalize (bool, optional): [description]. Defaults to True.
            apply_normal_latent (bool, optional): [description]. Defaults to False.
            supervised (bool, optional): [description]. Defaults to False.
            output_channels (int, optional): [description]. Defaults to 448.
        """        

        super().__init__()
        self.save_hyperparameters()

        self.num_layers = num_layers
        self.normalize = normalize
        self.convs = torch.nn.ModuleList()
        self.apply_normal_latent = apply_normal_latent
        self.supervised= supervised
        self.loss_fn = loss_fn

        for i in range(num_layers):
            in_channels = in_channels if i == 0 else hidden_channels
            # L2 regularization
            if i == num_layers-1:
                self.convs.append(SAGEConv(in_channels, hidden_channels,normalize=False))
                #self.convs.append(GATConv(in_channels, hidden_channels, heads=8, dropout=0.1))
            else:
<<<<<<< HEAD
                self.convs.append(SAGEConv(in_channels, hidden_channels,normalize=self.normalize))#,normalize=self.normalize,aggr='max'))
                #self.convs.append(GATConv(in_channels, hidden_channels, heads=1, concat=False, dropout=0.1,aggr='max'))
=======
                self.convs.append(SAGEConv(in_channels, hidden_channels,normalize=self.normalize))
                #self.convs.append(GATConv(in_channels, hidden_channels, heads=8, dropout=0.1))
>>>>>>> baab61bc

        '''        
        self.bns = nn.ModuleList()
        for _ in range(num_layers - 1):
            self.bns.append(nn.BatchNorm1d(hidden_channels))'''

        if self.apply_normal_latent:
            self.mean_encoder = nn.Linear(hidden_channels, hidden_channels)
            self.var_encoder = nn.Linear(hidden_channels, hidden_channels)

        if self.supervised:
            self.classifier = Classifier(n_input=hidden_channels,n_labels=output_channels,softmax=False)
            self.train_acc = torchmetrics.Accuracy()
                
    def neighborhood_forward(self,x,adjs):
        #x = torch.log(x + 1)
        for i, (edge_index, _, size) in enumerate(adjs):
            x_target = x[:size[1]]  # Target nodes are always placed first.

            x = self.convs[i]((x, x_target), edge_index)
            #x = self.convs[i](x, edge_index)
            if i != self.num_layers - 1:
                #x = self.bns[i](x)
                x = x.relu()
                x = F.dropout(x, p=0.5, training=self.training)

        if self.apply_normal_latent:
            q_m = self.mean_encoder(x)
            q_v = torch.exp(self.var_encoder(x)) + 1e-4
            x = reparameterize_gaussian(q_m, q_v)
        else:
            q_m = 0
            q_v = 0

        return x, q_m, q_v

    def full_forward(self, x, edge_index):
        for i, conv in enumerate(self.convs):
            x = conv(x, edge_index)
            if i != self.num_layers - 1:
                x = x.relu()
                x = F.dropout(x, p=0.5, training=self.training)
        return x

    def forward(self,x,adjs,classes=None):
        # Embedding sampled nodes
        z, qm, qv = self.neighborhood_forward(x, adjs)
        z, z_pos, z_neg = z.split(z.size(0) // 3, dim=0)
        if qm != 0:
            qm, qm_pos, qm_neg = qm.split(qm.size(0) // 3, dim=0)
            qv, qv_pos, qv_neg = qv.split(qv.size(0) // 3, dim=0)
        # Embedding for neighbor nodes of sample nodes

        if self.loss_fn == 'sigmoid':
            pos_loss = F.logsigmoid((z * z_pos).sum(-1))
            neg_loss = F.logsigmoid(-(z * z_neg).sum(-1))
        elif self.loss_fn == 'cosine':
            pos_loss = torch.cosine_similarity(z,z_pos)
            neg_loss = -torch.cosine_similarity(z,z_neg)

       
        #lambd = 2 / (1 + math.exp(-10 * progress)) - 1
        pos_loss = pos_loss.mean()
        neg_loss = neg_loss.mean() #* 100

        self.log('Positive Loss',pos_loss)
        self.log('Negative Loss',neg_loss)
        n_loss = - pos_loss - neg_loss

        # KL Divergence
        if self.apply_normal_latent:
            mean = torch.zeros_like(qm)
            scale = torch.ones_like(qv)
            kl_divergence_z = kl(Normal(qm, torch.sqrt(qv)), Normal(mean, scale)).sum(dim=1)
            n_loss = n_loss + kl_divergence_z.mean()
        
        # Add loss if trying to reconstruct cell types
        if type(classes) != type(None):
            prediction = self.classifier(z)
            cce = torch.nn.CrossEntropyLoss()
            classifier_loss = cce(prediction,classes)
            #self.train_acc(y_hat.softmax(dim=-1), y)
            n_loss += classifier_loss #* 10
            #print(supervised_loss)
            self.log('Classifier Loss',classifier_loss)
            #self.train_acc(prediction.softmax(dim=-1),F.one_hot(classes,num_classes=prediction.shape[1]))
            self.train_acc(prediction.argsort(axis=-1)[:,-1],classes)
            self.log('train_acc', self.train_acc, prog_bar=True, on_step=True)
        else:
            n_loss = n_loss #* 10
            
        return n_loss

    def configure_optimizers(self):
        optimizer = torch.optim.Adam(self.parameters(), lr=0.01)#,weight_decay=5e-4)
        return optimizer

    def training_step(self, batch, batch_idx):
        x,adjs,c = batch['unlabelled']
        loss = self(x, adjs, c)

        if 'labelled' in batch:
            x, adjs, c = batch['labelled']
            loss_labelled = self(x, adjs, c)
            self.log('labelled_loss',loss_labelled)
            loss += loss_labelled
        
        self.log('train_loss', loss)
        return loss

    def validation_step(self, batch, batch_idx):
        x, adjs, c = batch
        loss = self(x, adjs, c)
        self.log('val_loss', loss)
        return loss
    
# Decoder
class DecoderSCVI(nn.Module):
    def __init__(
        self,
        n_input: int,
        n_output: int,
        n_hidden: int = 48,
        use_batch_norm: bool=True,
        use_relu:bool=True,
        dropout_rate: float=0.1,
        bias: bool=True,
        softmax:bool = True,
    ):
        super().__init__()

        self.px_decoder = nn.Sequential(
                            nn.Linear(n_input , n_hidden, bias=bias),
                            nn.BatchNorm1d(n_hidden, momentum=0.01, eps=0.001) if use_batch_norm else None,
                            nn.ReLU() if use_relu else None,
                            nn.Dropout(p=dropout_rate) if dropout_rate > 0 else None)

        if softmax:
            self.px_scale_decoder = nn.Sequential(nn.Linear(n_hidden, n_output))
        else:
            self.px_scale_decoder = nn.Sequential(nn.Linear(n_hidden, n_output),
                nn.Softmax(dim=-1))

    def forward(
        self, z: torch.Tensor
    ):
        # The decoder returns values for the parameters of the ZINB distribution
        px = self.px_decoder(z)
        px= self.px_scale_decoder(px)
        return px

class Classifier(nn.Module):
    """Basic fully-connected NN classifier
    """

    def __init__(
        self,
        n_input,
        n_hidden=24,
        n_labels=5,
        n_layers=1,
        dropout_rate=0.1,
        softmax=False,
        use_batch_norm: bool=True,
        bias: bool=True,
        use_relu:bool=True,
    ):
        super().__init__()
        layers = [nn.Sequential(
                            nn.Linear(n_input , n_hidden, bias=bias),
                            nn.BatchNorm1d(n_hidden, momentum=0.01, eps=0.001) if use_batch_norm else None,
                            nn.ReLU() if use_relu else None,
                            nn.Dropout(p=dropout_rate) if dropout_rate > 0 else None),
            nn.Linear(n_hidden, n_labels),]

        if softmax:
            layers.append(nn.Softmax(dim=-1))

        self.classifier = nn.Sequential(*layers,nn.ReLU())

    def forward(self, x):
        return F.log_softmax(self.classifier(x),dim=-1)<|MERGE_RESOLUTION|>--- conflicted
+++ resolved
@@ -65,13 +65,8 @@
                 self.convs.append(SAGEConv(in_channels, hidden_channels,normalize=False))
                 #self.convs.append(GATConv(in_channels, hidden_channels, heads=8, dropout=0.1))
             else:
-<<<<<<< HEAD
-                self.convs.append(SAGEConv(in_channels, hidden_channels,normalize=self.normalize))#,normalize=self.normalize,aggr='max'))
-                #self.convs.append(GATConv(in_channels, hidden_channels, heads=1, concat=False, dropout=0.1,aggr='max'))
-=======
                 self.convs.append(SAGEConv(in_channels, hidden_channels,normalize=self.normalize))
                 #self.convs.append(GATConv(in_channels, hidden_channels, heads=8, dropout=0.1))
->>>>>>> baab61bc
 
         '''        
         self.bns = nn.ModuleList()
