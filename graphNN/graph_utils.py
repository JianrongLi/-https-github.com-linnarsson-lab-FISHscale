--- conflicted
+++ resolved
@@ -36,20 +36,12 @@
         data, # Data as numpy array of shape (Genes, Cells)
         cells=None, # Array with cell_ids of shape (Cells)
         distance_threshold = 250,
-<<<<<<< HEAD
-        minimum_nodes_connected = 3,
-        ngh_sizes = [5, 10],
-        train_p = 0.75,
-        batch_size= 128,
-        num_workers=1,
-        save_to=''
-=======
         minimum_nodes_connected = 5,
         ngh_sizes = [20, 10],
         train_p = 0.25,
         batch_size= 1024,
         num_workers=1,
->>>>>>> 330da978
+        save_to = ''
         ):
         """
         Initialize GraphData class
@@ -62,6 +54,7 @@
             train_p (float, optional): Training size, as percentage. Defaults to 0.75.
             batch_size (int, optional): Batch size. Defaults to 1024.
             num_workers (int, optional): Workers for sampling. Defaults to 1.
+            num_workers (str, optional): Path to save network edges and nn tree. Defaults to current path.
         """        
 
         super().__init__()
@@ -106,16 +99,11 @@
     def buildGraph(self, d_th):
         print('Building graph...')
         G = nx.Graph()
-<<<<<<< HEAD
 
         node_file = os.path.join(self.save_to,'Edges-{}Nodes-Ngh{}-{}-dst{}.pkl'.format(self.data.shape[1],self.ngh_sizes[0],self.ngh_sizes[1],self.distance_threshold))
         tree_file = os.path.join(self.save_to,'Tree-{}Nodes-Ngh{}-{}-dst{}.ann'.format(self.data.shape[1],self.ngh_sizes[0],self.ngh_sizes[1],self.distance_threshold))
 
         if not os.path.isfile(node_file):
-=======
-        coords = np.array([self.data.x,self.data.y]).T
-        if not os.path.isfile('Edges-{}Nodes.pkl'.format(self.data.shape[1])):
->>>>>>> 330da978
             t = AnnoyIndex(2, 'euclidean')  # Length of item vector that will be indexed
             for i in trange(coords.shape[0]):
                 v = coords[i,:]
@@ -185,12 +173,7 @@
     def setup(self, stage: Optional[str] = None):
         print('Loading dataset...')
         self.edges_tensor = torch.tensor(np.array(list(self.G.edges)).T)
-<<<<<<< HEAD
-        #self.dataset = Data(torch.tensor(self.data.T,dtype=torch.float32),edge_index=self.edges_tensor)
-        self.dataset = torch.tensor(self.data.T,dtype=torch.float32)
-=======
         self.d = self.molecules_df()
->>>>>>> 330da978
 
     def train_dataloader(self):
         return NeighborSampler2(self.edges_tensor, node_idx=self.indices_train,data=self.d,
