import networkx as nx
import loompy
from scipy.spatial import cKDTree as KDTree
import torch
import numpy as np
import torch_geometric
import torch
from tqdm import tqdm
from torch_geometric.data import NeighborSampler
from torch_geometric.data import Data
from annoy import AnnoyIndex
import random
from tqdm import trange
import pickle
import os
<<<<<<< HEAD

=======
import pytorch_lightning as pl
from typing import Optional, List, NamedTuple
from torch import Tensor
from torch_sparse import SparseTensor
from torch_cluster import random_walk
>>>>>>> 34a4c2b1

def compute_library_size(data):
    sum_counts = data.sum(axis=1)
    masked_log_sum = np.ma.log(sum_counts)
    
    log_counts = masked_log_sum.filled(0)
    
    local_mean = np.mean(log_counts).astype(np.float32)
    local_var = np.var(log_counts).astype(np.float32)

    return local_mean, local_var

class GraphData(pl.LightningDataModule):
    def __init__(self,
        data, # Data as numpy array of shape (Genes, Cells)
        genes, # List of Genes
        coords, # Array of shape (Cells, 2), coordinates for the cells
        cells=None, # Array with cell_ids of shape (Cells)
        with_background=False,
        distance_threshold = 250,
        minimum_nodes_connected = 3,
        ngh_sizes = [5, 10],
        train_p = 0.75,
        batch_size= 128,
        ):

        self.ngh_sizes = ngh_sizes
        self.data = data
        self.genes = genes
        self.coords = coords
        self.cells = cells
        self.distance_threshold = distance_threshold
        self.minimum_nodes_connected = minimum_nodes_connected
        self.train_p = train_p
        self.batch_size = batch_size

        self.local_mean,self.local_var = compute_library_size(self.data.T)

        if type(self.cells) == type(None):
            self.cells = np.arange(self.data.shape[1])

        self.G = self.buildGraph(self.distance_threshold)
        self.cleanGraph()
        self.compute_size()
        self.load_dataset()
        self.load_trainers()

    '''
    def buildGraph(self, d_th):
        print('Building graph...')
        G = nx.Graph()
        kdT = KDTree(self.coords,balanced_tree=False)
        res = kdT.query_pairs(d_th)
        res = [(x[0],x[1]) for x in list(res)]

        # Add nodes to graph
        G.add_nodes_from((self.cells), test=False, val=False, label=0)
        # Add node features to graph
        nx.set_node_attributes(G,dict(zip((self.cells), self.data)), 'expression')
        # Add edges to graph
        G.add_edges_from(res)
        return G
    '''

    def buildGraph(self, d_th):
        print('Building graph...')
        G = nx.Graph()


        if not os.path.isfile('Edges-{}Nodes.pkl'.format(self.data.shape[1])):
            t = AnnoyIndex(2, 'euclidean')  # Length of item vector that will be indexed
            for i in trange(self.coords.shape[0]):
                v = self.coords[i,:]
                t.add_item(i, v)

            print('Building tree...')
            t.build(10) # 10 trees
            print('Built tree.')
            t.save('test.ann')

            u = AnnoyIndex(2, 'euclidean')
            u.load('test.ann') # super fast, will just mmap the file
            print('Find neighbors below distance: {}'.format(d_th))

            def find_pairs(k,nghs,tree,distance):
                pair = [(k,n) for n in nghs if tree.get_distance(k,n) < distance]
                return pair

            def find_nn_distance(coords,tree,distance):
                res = []
                for i in trange(coords.shape[0]):
                    # 100 sets the number of neighbors to find for each node
                    #  it is set to 100 since we usually will compute neighbors
                    #  [20,10]
                    nghs = t.get_nns_by_item(i, 100)
                    pair = find_pairs(i,nghs,u,distance)
                    res += pair
                return res
            res = find_nn_distance(self.coords,u,d_th)

            with open('Edges-{}Nodes.pkl'.format(self.data.shape[1]), 'wb') as f:
                pickle.dump(res, f)
        
        else:
            print('Edges file exists, loading...')
            with open('Edges-{}Nodes.pkl'.format(self.data.shape[1]), "rb") as input_file:
                res = pickle.load(input_file)

        # Add nodes to graph
        G.add_nodes_from((self.cells), test=False, val=False, label=0)
        # Add node features to graph
        nx.set_node_attributes(G,dict(zip((self.cells), self.data)), 'expression')
        # Add edges to graph
        G.add_edges_from(res)
        return G

    def cleanGraph(self):
        print('Cleaning graph...')
        for component in tqdm(list(nx.connected_components(self.G))):
            if len(component)< self.minimum_nodes_connected:
                for node in component:
                    self.G.remove_node(node)

    
    def compute_size(self):
        self.train_size = int(self.cells.max()*self.train_p)
        self.test_size = self.cells.max()-int(self.cells.max()*self.train_p)
        
        random_state = np.random.RandomState(seed=0)
        permutation = random_state.permutation(self.cells.max())
        
        self.indices_test = torch.tensor(permutation[:self.test_size])
        #self.indices_test = np.array([x in indices_test for x in self.cells])
        self.indices_train = torch.tensor(permutation[self.test_size : (self.test_size + self.train_size)])
        #self.indices_train = np.array([x in indices_train for x in self.cells])    
        self.indices_validation = torch.tensor(np.arange(self.cells.max()))
        #self.indices_validation = np.array([x in indices_validation for x in self.cells])


    def load_dataset(self):
        print('Loading dataset...')
        self.edges_tensor = torch.tensor(np.array(list(self.G.edges)).T)
        self.dataset = Data(torch.tensor(self.data.T,dtype=torch.float32),edge_index=self.edges_tensor)

    def load_trainers(self):
        print('Load trainers...')
        data = self.dataset
        self.train_loader = NeighborSampler(data.edge_index, sizes=self.ngh_sizes, batch_size=self.batch_size, shuffle=True,node_idx=self.indices_train,drop_last=True,num_workers=1)
        self.test_loader = NeighborSampler(data.edge_index, sizes=self.ngh_sizes, batch_size=self.batch_size, shuffle=True,node_idx=self.indices_test,drop_last=True,num_workers=1)
        self.validation_loader = NeighborSampler(data.edge_index, sizes=self.ngh_sizes, batch_size=self.batch_size ,shuffle=False,node_idx=self.indices_validation)

<<<<<<< HEAD
    def train_dataloader(self):
        return self.train_loader
    def val_dataloader(self):
        return self.validation_loader
=======

    def train_dataloader(self):
        return NeighborSampler(self.dataset.edge_index, node_idx=self.indices_train,
                               sizes=self.ngh_sizes, return_e_id=False,
                               transform=self.convert_batch, batch_size=self.batch_size,
                               shuffle=True, num_workers=1,
                               persistent_workers=True)


    def convert_batch(self, batch_size, n_id, adjs):
        return Batch(
            x=self.dataset.x[n_id],
            pos=self.dataset.x[self.sample_pos(n_id,self.train_loader)],
            neg=self.dataset.x[self.sample_pos(n_id,self.train_loader)],
            adjs_t=adjs,
        )

    def sample_pos(self, batch,trainer):
        batch = torch.tensor(batch)
        row, col, _ = trainer.adj_t.coo()

        # For each node in `batch`, we sample a direct neighbor (as positive
        # example) and a random node (as negative example):
        pos_batch = random_walk(row, col, batch, walk_length=1,
                                coalesced=False)[:, 1]

        neg_batch = torch.randint(0, trainer.adj_t.size(1), (batch.numel(), ),
                                dtype=torch.long)

        return neg_batch


    def sample_neg(self, batch,trainer):
        batch = torch.tensor(batch)
        row, col, _ = trainer.adj_t.coo()

        # For each node in `batch`, we sample a direct neighbor (as positive
        # example) and a random node (as negative example):
        pos_batch = random_walk(row, col, batch, walk_length=1,
                                coalesced=False)[:, 1]

        neg_batch = torch.randint(0, trainer.adj_t.size(1), (batch.numel(), ),
                                dtype=torch.long)

        return neg_batch

    
class Batch(NamedTuple):
    x: Tensor
    pos: Tensor
    neg: Tensor
    adjs_t: List[SparseTensor]
>>>>>>> 34a4c2b1
        

    


        <|MERGE_RESOLUTION|>--- conflicted
+++ resolved
@@ -13,15 +13,11 @@
 from tqdm import trange
 import pickle
 import os
-<<<<<<< HEAD
-
-=======
 import pytorch_lightning as pl
 from typing import Optional, List, NamedTuple
 from torch import Tensor
 from torch_sparse import SparseTensor
 from torch_cluster import random_walk
->>>>>>> 34a4c2b1
 
 def compute_library_size(data):
     sum_counts = data.sum(axis=1)
@@ -173,12 +169,6 @@
         self.test_loader = NeighborSampler(data.edge_index, sizes=self.ngh_sizes, batch_size=self.batch_size, shuffle=True,node_idx=self.indices_test,drop_last=True,num_workers=1)
         self.validation_loader = NeighborSampler(data.edge_index, sizes=self.ngh_sizes, batch_size=self.batch_size ,shuffle=False,node_idx=self.indices_validation)
 
-<<<<<<< HEAD
-    def train_dataloader(self):
-        return self.train_loader
-    def val_dataloader(self):
-        return self.validation_loader
-=======
 
     def train_dataloader(self):
         return NeighborSampler(self.dataset.edge_index, node_idx=self.indices_train,
@@ -231,7 +221,6 @@
     pos: Tensor
     neg: Tensor
     adjs_t: List[SparseTensor]
->>>>>>> 34a4c2b1
         
 
     
