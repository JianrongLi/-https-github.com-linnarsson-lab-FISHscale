--- conflicted
+++ resolved
@@ -212,24 +212,6 @@
                 self.g.update_all(fn.u_add_v('gene','zero','e'),fn.sum('e','zero'))
                 self.g.ndata['gene'] = self.g.ndata['zero'] + self.g.ndata['gene']
                 del self.g.ndata['zero']
-<<<<<<< HEAD
-                '''sampler = dgl.dataloading.MultiLayerFullNeighborSampler(1)
-                dataloader = dgl.dataloading.NodeDataLoader(
-                    self.g,
-                    torch.arange(self.g.num_nodes()),#.to(g.device),
-                    sampler,
-                    batch_size=1,
-                    shuffle=False,
-                    drop_last=False,
-                    num_workers=1)
-
-                y = torch.zeros_like(self.g.ndata['gene'])
-                print('Smoothing graph...')
-                for _,b,mfgs in tqdm(dataloader):
-                    y[b,:] = mfgs[0].ndata['gene']['_N'].sum(axis=0)
-                self.g.ndata['gene'] = y'''
-=======
->>>>>>> 2f377156
 
             #self.g.update_all(fn.copy_u('gene', 'g2'), fn.sum('g2', 'gene'))
             dgl.data.utils.save_graphs(dgluns, [self.g], graph_labels)
