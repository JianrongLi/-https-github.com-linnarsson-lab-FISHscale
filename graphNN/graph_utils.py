import networkx as nx
from networkx.algorithms.traversal import edgedfs
from numpy.core.fromnumeric import size
import torch as th
import numpy as np
import torch
from tqdm import tqdm
from annoy import AnnoyIndex
from tqdm import trange
import os
import pytorch_lightning as pl
from typing import Optional
from scipy import sparse
from datetime import datetime
from pytorch_lightning.callbacks import ModelCheckpoint, Callback
from pytorch_lightning.callbacks.early_stopping import EarlyStopping
import pytorch_lightning as pl
import h5py
import sklearn.linear_model as lm
import sklearn.metrics as skm
import dgl

class UnsupervisedClassification(Callback):
    def on_validation_epoch_start(self, trainer, pl_module):
        self.val_outputs = []

    def on_validation_batch_end(self, trainer, pl_module, outputs, batch, batch_idx, dataloader_idx):
        self.val_outputs.append(outputs)

    def on_validation_epoch_end(self, trainer, pl_module):
        node_emb = th.cat(self.val_outputs, 0)
        g = trainer.datamodule.g
        labels = g.ndata['labels']
        f1_micro, f1_macro = compute_acc_unsupervised(
            node_emb, labels, trainer.datamodule.train_nid,
            trainer.datamodule.val_nid, trainer.datamodule.test_nid)
        pl_module.log('val_f1_micro', f1_micro)

def compute_acc_unsupervised(emb, labels, train_nids, val_nids, test_nids):
    """
    Compute the accuracy of prediction given the labels.
    """
    emb = emb.cpu().numpy()
    labels = labels.cpu().numpy()
    train_nids = train_nids.cpu().numpy()
    train_labels = labels[train_nids]
    val_nids = val_nids.cpu().numpy()
    val_labels = labels[val_nids]
    test_nids = test_nids.cpu().numpy()
    test_labels = labels[test_nids]

    emb = (emb - emb.mean(0, keepdims=True)) / emb.std(0, keepdims=True)

    lr = lm.LogisticRegression(multi_class='multinomial', max_iter=10000)
    lr.fit(emb[train_nids], train_labels)

    pred = lr.predict(emb)
    f1_micro_eval = skm.f1_score(val_labels, pred[val_nids], average='micro')
    f1_micro_test = skm.f1_score(test_labels, pred[test_nids], average='micro')
    return f1_micro_eval, f1_micro_test

class NegativeSampler(object):
    def __init__(self, g, k, neg_share=False):
        self.weights = g.in_degrees().float() ** 0.75
        self.k = k
        self.neg_share = neg_share

    def __call__(self, g, eids):
        src, _ = g.find_edges(eids)
        n = len(src)
        if self.neg_share and n % self.k == 0:
            dst = self.weights.multinomial(n, replacement=True)
            dst = dst.view(-1, 1, self.k).expand(-1, self.k, -1).flatten()
        else:
            dst = self.weights.multinomial(n*self.k, replacement=True)
        src = src.repeat_interleave(self.k)
        return src, dst

class GraphData(pl.LightningDataModule):
    """
    Class to prepare the data for GraphSAGE

    """    
    def __init__(self,
        data, # Data as numpy array of shape (Genes, Cells)
        model, # GraphSAGE model
        analysis_name:str,
        cells=None, # Array with cell_ids of shape (Cells)
        distance_threshold = 50,
        minimum_nodes_connected = 5,
        ngh_sizes = [20, 10],
        train_p = 0.25,
        batch_size= 1024,
        num_workers=1,
        save_to = '',
        subsample=1,
        ref_celltypes=None,
        smooth:bool=False,
        negative_samples:int=5,
        device='cpu',
        ):
        """
        Initialize GraphData class

        Args:
            data (FISHscale.utils.dataset.Dataset): Dataset object.
            model (FISHscale.graphNN.models.SAGE): GraphSAGE model.
            analysis_name (str): Filename for data and analysis.
            distance_threshold (int, optional): Maximum distance to consider to molecules neighbors. Defaults to 250um.
            minimum_nodes_connected (int, optional): Nodes with less will be eliminated. Defaults to 5.
            ngh_sizes (list, optional): Neighborhood sizes that will be aggregated. Defaults to [20, 10].
            train_p (float, optional): Training size, as percentage. Defaults to 0.75.
            batch_size (int, optional): Batch size. Defaults to 1024.
            num_workers (int, optional): Workers for sampling. Defaults to 1.
            save_to (str, optional): Path to save network edges and nn tree. Defaults to current path.
            subsample (int,optional): Subsample part of the input data if it is to large.
            ref_celltypes (np.array, optional): Cell types for decoder. Shape (genes,cell types)       
        """        

        super().__init__()

        self.model = model
        self.analysis_name = analysis_name
        self.ngh_sizes = ngh_sizes
        self.data = data
        self.cells = cells
        self.distance_threshold = distance_threshold
        self.minimum_nodes_connected = minimum_nodes_connected
        self.train_p = train_p
        self.batch_size = batch_size
        self.num_workers = num_workers
        self.save_to = save_to
        self.ref_celltypes = ref_celltypes 
        self.smooth = smooth
        self.negative_samples = negative_samples
        

        self.folder = self.analysis_name+ '_' +datetime.now().strftime("%Y-%m-%d-%H%M%S")
        os.mkdir(self.folder)
        self.device = th.device(device)

        self.subsample = subsample
        self.subsample_xy()
        # Save random cell selection
        edges = self.buildGraph(self.distance_threshold)
        self.compute_size()
        self.setup()
        if self.smooth:
            self.knn_smooth()

        self.g= dgl.graph((edges[0,:],edges[1,:]))
        self.g.ndata['gene'] = th.tensor(self.d.toarray(),dtype=th.float32)
        self.g.to(self.device)

        if self.model.supervised:
            self.molecules_labelled, edges_labelled, labels = self.cell_types_to_graph(self.ref_celltypes)
            print(edges_labelled.shape)
            self.g_lab= dgl.graph((edges_labelled[0,:],edges_labelled[1,:]))
            self.g_lab.ndata['gene'] = th.tensor(self.molecules_labelled.toarray(),dtype=th.float32)
            self.g_lab.ndata['label'] = th.tensor(labels, dtype=th.long)
            self.g_lab.to(self.device)

        self.sampler = dgl.dataloading.MultiLayerNeighborSampler([int(_) for _ in self.ngh_sizes])

        self.checkpoint_callback = ModelCheckpoint(
            monitor='train_loss',
            dirpath=self.folder,
            filename=self.analysis_name+'-{epoch:02d}-{train_loss:.2f}',
            save_top_k=2,
            mode='min',
            )
        self.early_stop_callback = EarlyStopping(
            monitor='balance',
            patience=3,
            verbose=True,
            mode='min',
            stopping_threshold=0.35,
            )
    
    def prepare_data(self):
        # do-something
        pass

    def setup(self, stage: Optional[str] = None):
        #self.d = th.tensor(self.molecules_df(),dtype=th.float32) #works
        self.d = self.molecules_df()

    def compute_size(self):
        cells = self.cells
        if self.smooth:
            cells = self.molecules_connected
        np.save(self.folder +'/cells.npy', cells)

        self.train_size = int((cells.shape[0])*self.train_p)
        self.test_size = cells.shape[0]-int(cells.shape[0]*self.train_p)  
        random_state = np.random.RandomState(seed=0)
        permutation = random_state.permutation(cells.shape[0])
        self.indices_test = th.tensor(permutation[:self.test_size])
        self.indices_train = th.tensor(permutation[self.test_size : (self.test_size + self.train_size)])
        self.indices_validation = th.tensor(np.arange(cells.shape[0]))

    def train_dataloader(self):
        edges = np.arange(self.g.num_edges())
        random_edges = np.random.choice(edges,int(edges.shape[0]*self.train_p),replace=False)
        unlab = dgl.dataloading.EdgeDataLoader(
                        self.g,
                        random_edges,
                        self.sampler,
                        negative_sampler=dgl.dataloading.negative_sampler.Uniform(self.negative_samples), # NegativeSampler(self.g, self.negative_samples, False),
                        device=self.device,
                        #exclude='self',
                        #reverse_eids=th.arange(self.g.num_edges()) ^ 1,
                        batch_size=self.batch_size,
                        shuffle=True,
                        drop_last=True,
                        num_workers=self.num_workers)

        if self.model.supervised:
            edges = np.arange(self.g_lab.num_edges())
            random_edges = np.random.choice(edges,random_edges.shape[0],replace=True)
    
            lab = dgl.dataloading.EdgeDataLoader(
                            self.g_lab,
                            random_edges,
                            self.sampler,
                            negative_sampler=dgl.dataloading.negative_sampler.Uniform(self.negative_samples), # NegativeSampler(self.g, self.negative_samples, False),
                            device=self.device,
                            #exclude='self',
                            #reverse_eids=th.arange(self.g.num_edges()) ^ 1,
                            batch_size=self.batch_size,
                            shuffle=True,
                            drop_last=True,
                            num_workers=self.num_workers)

        else:
            lab = None

        if type(lab) != type(None):
            return {'unlabelled':unlab,'labelled':lab}
        else:
            return {'unlabelled':unlab}

<<<<<<< HEAD
    def train(self,max_epochs=5,gpus=-1):
=======
    def train(self,max_epochs=5,gpus=-1):     
>>>>>>> 2d6874f1
        if self.model.supervised: 
            trainer = pl.Trainer(gpus=gpus,callbacks=[self.checkpoint_callback], max_epochs=max_epochs)
        else:
            trainer = pl.Trainer(gpus=gpus,callbacks=[self.checkpoint_callback, self.early_stop_callback], max_epochs=max_epochs)
        trainer.fit(self.model, train_dataloader=self.train_dataloader())

    def molecules_df(self):
        rows,cols = [],[]
        filt = self.data.df.g.values.compute()[self.cells]
        for r in trange(self.data.unique_genes.shape[0]):
            g = self.data.unique_genes[r]
            expressed = np.where(filt == g)[0].tolist()
            cols += expressed
            rows += len(expressed)*[r]
        rows = np.array(rows)
        cols = np.array(cols)
        data= np.ones_like(cols)
        sm = sparse.csr_matrix((data,(rows,cols))).T
        return sm
    
    def subsample_xy(self):
        if type(self.cells) == type(None):
            #self.cells = self.data.df.index.compute()
            self.cells = np.arange(self.data.shape[0])
        if type(self.subsample) == float and self.subsample < 1:
            self.cells = np.random.randint(0,self.data.shape[0], int(self.subsample*self.data.shape[0]))
        elif type(self.subsample) == dict:
            filt_x =  ((self.data.df.x > self.subsample['x'][0]) & (self.data.df.x < self.subsample['x'][1])).values.compute()
            filt_y =  ((self.data.df.y > self.subsample['y'][0]) & (self.data.df.y < self.subsample['y'][1])).values.compute()
            self.cells = self.cells[filt_x & filt_y]
            #self.cells = np.random.choice(self.data.df.index.compute(),size=int(subsample*self.data.shape[0]),replace=False)

    def buildGraph(self, d_th,coords=None):
        print('Building graph...')
        if type(coords)  == type(None):
            supervised = False
            edge_file = os.path.join(self.save_to,'Edges-{}Nodes-Ngh{}-{}-dst{}'.format(self.cells.shape[0],self.ngh_sizes[0],self.ngh_sizes[1],self.distance_threshold))
            tree_file = os.path.join(self.save_to,'Tree-{}Nodes-Ngh{}-{}-dst{}.ann'.format(self.cells.shape[0],self.ngh_sizes[0],self.ngh_sizes[1],self.distance_threshold))
            coords = np.array([self.data.df.x.values.compute()[self.cells], self.data.df.y.values.compute()[self.cells]]).T
            neighborhood_size = self.ngh_sizes[0] + 40
        else:
            supervised=True
            edge_file = os.path.join(self.save_to,'DGL-Supervised-Edges-{}Nodes-Ngh{}-{}-dst{}'.format(coords.shape[0],self.ngh_sizes[0],self.ngh_sizes[1],self.distance_threshold))
            tree_file = os.path.join(self.save_to,'DGL-Supervised-Tree-{}Nodes-Ngh{}-{}-dst{}.ann'.format(coords.shape[0],self.ngh_sizes[0],self.ngh_sizes[1],self.distance_threshold))
            neighborhood_size = self.ngh_sizes[0] + 40

        if not os.path.isfile(edge_file):
            t = AnnoyIndex(2, 'euclidean')  # Length of item vector that will be indexed
            for i in trange(coords.shape[0]):
                v = coords[i,:]
                t.add_item(i, v)

            t.build(10) # 10 trees
            t.save(tree_file)
        
            def find_nn_distance(coords,tree,distance):
                print('Find neighbors below distance: {}'.format(d_th))
                res = []
                for i in trange(coords.shape[0]):
                    # 100 sets the number of neighbors to find for each node
                    #  it is set to 100 since we usually will compute neighbors
                    #  [20,10]
                    search = tree.get_nns_by_item(i, neighborhood_size, include_distances=True)
                    pair = [(i,n) for n,d in zip(search[0],search[1]) if d < distance]
                    if len(pair) > self.minimum_nodes_connected:
                        res += pair
                res= np.array(res)
                return res
            edges = find_nn_distance(coords,t,d_th)
                    
            with h5py.File(edge_file, 'w') as hf:
                hf.create_dataset("edges",  data=edges)

        else:
            with h5py.File(edge_file, 'r+') as hf:
                edges = hf['edges'][:]

        G = nx.Graph()
        G.add_nodes_from(np.arange(coords.shape[0]))
            # Add edges
        G.add_edges_from(edges)

        node_removed = []
        for component in tqdm(list(nx.connected_components(G))):
            if len(component) < self.minimum_nodes_connected:
                for node in component:
                    node_removed.append(node)
                    G.remove_node(node)

        edges = th.tensor(list(G.edges)).T
        cells = th.tensor(list(G.nodes))

        if supervised==False:
            #self.edges_tensor = edges
            self.molecules_connected = cells
            return edges
        else:
            return edges

    def cell_types_to_graph(self, data):
        """
        cell_types_to_graph [summary]

        Transform data (Ncells, genes) into fake molecule neighborhoods

        Args:
            data ([type]): [description]
            Ncells ([type]): [description]

        Returns:
            [type]: [description]
        """        
        all_molecules = []
        all_coords = []
        all_cl = []
        data = data/data.sum(axis=0)
        #data = (data*1000).astype('int')

        print('Converting clusters into simulated molecule neighborhoods...')
        for i in trange(data.shape[1]):
            molecules = []
            # Reduce number of cells by Ncells.min() to avoid having a huge dataframe, since it is actually simulated data
            cl_i = data[:,i]#*(Ncells[i]/(Ncells.min()*100)).astype('int')
            random_molecules = np.random.choice(data.shape[0],size=2500,p=cl_i)
            

            '''            
            for x in range(cl_i.shape[0]):
                dot = np.zeros_like(cl_i)
                dot[x] = 1
                try:
                    dot = np.stack([dot]*int(cl_i[x]))
                    molecules.append(dot)

                except:
                    pass
            '''

            for x in random_molecules:
                dot = np.zeros_like(cl_i)
                dot[x] = 1
                try:
                    #dot = np.stack([dot]*int(cl_i[x]))
                    molecules.append(dot)
                except:
                    pass

            molecules = np.stack(molecules)
            #molecules = np.concatenate(molecules)
            all_molecules.append(molecules)
            
            all_coords.append(np.random.normal(loc=i*1000,scale=25,size=[molecules.shape[0],2]))
            #all_coords.append(np.ones_like(molecules)*50*i)
            all_cl.append(np.ones(molecules.shape[0])*i)

        all_molecules = sparse.csr_matrix(np.concatenate(all_molecules))
        all_coords = np.concatenate(all_coords)
        all_cl = np.concatenate(all_cl)
        edges = self.buildGraph(75,coords=all_coords)
        print('Fake Molecules: ',all_molecules.shape)
        return all_molecules, edges, all_cl

    def knn_smooth(self,neighborhood_size=75):
        print('Smoothing neighborhoods with kernel size: {}'.format(neighborhood_size))
        
        u = AnnoyIndex(2, 'euclidean')
        u.load(os.path.join(self.save_to,'Tree-{}Nodes-Ngh{}-{}-dst{}.ann'.format(self.cells.shape[0],self.ngh_sizes[0],self.ngh_sizes[1],self.distance_threshold)))
        smoothed_dataframe = []
        molecules_connected = []
        for i in trange(self.d.shape[0]):
            search = u.get_nns_by_item(i, neighborhood_size, include_distances=True)
            neighbors = [n for n,d in zip(search[0],search[1]) if d < self.distance_threshold]

            try:
                rnd_neighbors = np.random.choice(neighbors, size=neighborhood_size,replace=False)
                smoothed_nn = self.d[rnd_neighbors,:].sum(axis=0)
                smoothed_dataframe.append(smoothed_nn)
                molecules_connected.append(i)
            except:
                smoothed_dataframe.append(self.d[i,:].toarray())

        smoothed_dataframe= np.concatenate(smoothed_dataframe)
        self.d = sparse.csr_matrix(smoothed_dataframe)
        self.molecules_connected = np.array(molecules_connected)

    #### plotting and latent factors #####

    def get_latents(self):
        self.model.eval()
        latent_unlabelled = self.model.module.inference(self.g,self.g.ndata['gene'],'cpu',1040,0)#.detach().numpy()
        if self.model.supervised:
            latent_labelled = self.model.module.inference(self.g_lab,self.g_lab.ndata['gene'],'cpu',1040,0)#.detach().numpy()
            self.prediction_labelled = self.model.module.encoder.encoder_dict['CF'](latent_labelled).detach().numpy()
            self.prediction_unlabelled = self.model.module.encoder.encoder_dict['CF'](latent_unlabelled).detach().numpy()
            self.latent_labelled = latent_labelled.detach().numpy()

        self.latent_unlabelled = latent_unlabelled.detach().numpy()
        

    def get_umap(self,random_n=50000):
        import umap
        import matplotlib.pyplot as plt

        reducer = umap.UMAP(
                n_neighbors=15,
                n_components=3,
                n_epochs=250,
                init='spectral',
                metric='euclidean',
                min_dist=0.1,
                spread=1,
                random_state=1,
                verbose=True,
                n_jobs=6
            )

        if self.model.supervised:

            mixed = np.concatenate([self.latent_unlabelled,self.latent_labelled])
            batch = np.concatenate([np.zeros(self.latent_unlabelled.shape[0]),np.ones(self.latent_labelled.shape[0])])
            some_mixed = np.random.choice(np.arange(mixed.shape[0]),int(random_n/2),replace=False)
            print(some_mixed.shape,batch.shape)
            umap_embedding = reducer.fit_transform(mixed[some_mixed])

            Y_umap_mixed = umap_embedding
            Y_umap_mixed -= np.min(Y_umap_mixed, axis=0)
            Y_umap_mixed /= np.max(Y_umap_mixed, axis=0)

            fig=plt.figure(figsize=(7,4),dpi=500)
            cycled = [0,1,2,0]
            for i in range(3):
                plt.subplot(1,3,i+1)
                plt.scatter(Y_umap_mixed[:,cycled[i]], Y_umap_mixed[:,cycled[i+1]], c=batch[some_mixed],  s=0.25, marker='.', linewidths=0, edgecolors=None)
                plt.xlabel("Y"+str(cycled[i]))
                plt.ylabel("Y"+str(cycled[i+1]))
            plt.tight_layout()
            plt.savefig("{}/umap_supervised.png".format(self.folder), bbox_inches='tight', dpi=500)

            some = np.random.choice(np.arange(self.latent_unlabelled.shape[0]),random_n,replace=False)
            umap_embedding = reducer.fit_transform(self.latent_unlabelled[some])
            Y_umap = umap_embedding
            Y_umap -= np.min(Y_umap, axis=0)
            Y_umap /= np.max(Y_umap, axis=0)

            fig=plt.figure(figsize=(7,4),dpi=500)
            cycled = [0,2,1,0]
            for i in range(3):
                plt.subplot(1,3,i+1)
                plt.scatter(Y_umap[:,cycled[i]], Y_umap[:,cycled[i+1]], c=Y_umap,  s=0.5, marker='.', linewidths=0, edgecolors=None)
                plt.xlabel("Y"+str(cycled[i]))
                plt.ylabel("Y"+str(cycled[i+1]))
            plt.tight_layout()
            plt.savefig("{}/umap.png".format(self.folder), bbox_inches='tight', dpi=500)

            fig=plt.figure(figsize=(2,2),dpi=1000,)
            ax = fig.add_subplot(1, 1, 1)
            ax.set_facecolor("black")
            width_cutoff = 1640 # um
            #plt.scatter(DS.df.x.values.compute()[GD.cells], DS.df.y.values.compute()[GD.cells], c=torch.argmax(pred.softmax(dim=-1),dim=-1).numpy(), s=0.2,marker='.',linewidths=0, edgecolors=None,cmap='rainbow')
            plt.scatter(self.data.df.x.values.compute()[self.cells][some], self.data.df.y.values.compute()[self.cells][some], c=Y_umap, s=0.05,marker='.',linewidths=0, edgecolors=None)
            plt.xticks(fontsize=2)
            plt.yticks(fontsize=2)
            plt.axis('scaled')
            plt.savefig("{}/spatial_umap_embedding.png".format(self.folder), bbox_inches='tight', dpi=5000)

            clusters= self.prediction_unlabelled.argsort(axis=-1)[:,-1]
            import random
            r = lambda: random.randint(0,255)
            color_dic = {}
            for x in np.unique(clusters):
                color_dic[x] = (r()/255,r()/255,r()/255)
            clusters_colors = np.array([color_dic[x] for x in clusters])

            fig=plt.figure(figsize=(7,4),dpi=500)
            cycled = [0,1,2,0]
            for i in range(3):
                plt.subplot(1,3,i+1)
                plt.scatter(Y_umap[:,cycled[i]], Y_umap[:,cycled[i+1]], c=clusters_colors[some],  s=2, marker='.', linewidths=0, edgecolors=None,cmap='rainbow')
                plt.xlabel("Y"+str(cycled[i]))
                plt.ylabel("Y"+str(cycled[i+1]))
                plt.xticks(fontsize=2)
                plt.yticks(fontsize=2)
            plt.tight_layout()
            plt.savefig("{}/umap_clusters.png".format(self.folder), bbox_inches='tight', dpi=500)

            fig=plt.figure(figsize=(6,6),dpi=1000,)
            ax = fig.add_subplot(1, 1, 1)
            ax.set_facecolor("black")
            width_cutoff = 1640 # um
            plt.scatter(self.data.df.x.values.compute()[self.cells], self.data.df.y.values.compute()[self.cells], c=clusters_colors, alpha=0.9,s=0.05,marker='.',linewidths=0, edgecolors=None)
            plt.xticks(fontsize=2)
            plt.yticks(fontsize=2)
            plt.axis('scaled')
            plt.savefig("{}/spatial_umap_embedding_clusters.png".format(self.folder), bbox_inches='tight', dpi=5000)

        else:
            import scanpy as sc
            adata = sc.AnnData(X=self.latent_unlabelled)
            sc.pp.neighbors(adata, n_neighbors=10)
            sc.tl.leiden(adata, random_state=42)
            #self.data.add_dask_attribute('leiden',adata.obs['leiden'].values.tolist())
            self.clusters= adata.obs['leiden'].values.astype('int')
            
            import random
            r = lambda: random.randint(0,255)
            color_dic = {}
            for x in np.unique(self.clusters):
                color_dic[x] = (r()/255,r()/255,r()/255)
            clusters_colors = np.array([color_dic[x] for x in self.clusters])

            some = np.random.choice(np.arange(self.latent_unlabelled.shape[0]),random_n,replace=False)
            umap_embedding = reducer.fit_transform(self.latent_unlabelled[some])

            Y_umap = umap_embedding
            Y_umap -= np.min(Y_umap, axis=0)
            Y_umap /= np.max(Y_umap, axis=0)

            fig=plt.figure(figsize=(7,4),dpi=500)
            cycled = [0,2,1,0]
            for i in range(3):
                plt.subplot(1,3,i+1)
                plt.scatter(Y_umap[:,cycled[i]], Y_umap[:,cycled[i+1]], c=Y_umap,  s=0.5, marker='.', linewidths=0, edgecolors=None)
                plt.xlabel("Y"+str(cycled[i]))
                plt.ylabel("Y"+str(cycled[i+1]))
            plt.tight_layout()
            plt.savefig("{}/umap.png".format(self.folder), bbox_inches='tight', dpi=500)

            fig=plt.figure(figsize=(2,2),dpi=1000,)
            ax = fig.add_subplot(1, 1, 1)
            ax.set_facecolor("black")
            #plt.scatter(DS.df.x.values.compute()[GD.cells], DS.df.y.values.compute()[GD.cells], c=torch.argmax(pred.softmax(dim=-1),dim=-1).numpy(), s=0.2,marker='.',linewidths=0, edgecolors=None,cmap='rainbow')
            plt.scatter(self.data.df.x.values.compute()[self.cells][some], self.data.df.y.values.compute()[self.cells][some], c=clusters_colors[some], s=0.05,marker='.',linewidths=0, edgecolors=None)
            plt.xticks(fontsize=2)
            plt.yticks(fontsize=2)
            plt.axis('scaled')
            plt.savefig("{}/spatial_umap_embedding.png".format(self.folder), bbox_inches='tight', dpi=5000)<|MERGE_RESOLUTION|>--- conflicted
+++ resolved
@@ -240,11 +240,7 @@
         else:
             return {'unlabelled':unlab}
 
-<<<<<<< HEAD
-    def train(self,max_epochs=5,gpus=-1):
-=======
     def train(self,max_epochs=5,gpus=-1):     
->>>>>>> 2d6874f1
         if self.model.supervised: 
             trainer = pl.Trainer(gpus=gpus,callbacks=[self.checkpoint_callback], max_epochs=max_epochs)
         else:
