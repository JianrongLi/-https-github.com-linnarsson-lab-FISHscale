import networkx as nx
from networkx.algorithms.traversal import edgedfs
from numpy.core.fromnumeric import size
import torch as th
import numpy as np
import torch
from tqdm import tqdm
from annoy import AnnoyIndex
from tqdm import trange
import os
import pytorch_lightning as pl
from typing import Optional
from scipy import sparse
from datetime import datetime
from pytorch_lightning.callbacks import ModelCheckpoint, Callback
from pytorch_lightning.callbacks.early_stopping import EarlyStopping
import pytorch_lightning as pl
import h5py
import sklearn.linear_model as lm
import sklearn.metrics as skm
import dgl
import dgl.function as fn

class UnsupervisedClassification(Callback):
    def on_validation_epoch_start(self, trainer, pl_module):
        self.val_outputs = []

    def on_validation_batch_end(self, trainer, pl_module, outputs, batch, batch_idx, dataloader_idx):
        self.val_outputs.append(outputs)

    def on_validation_epoch_end(self, trainer, pl_module):
        node_emb = th.cat(self.val_outputs, 0)
        g = trainer.datamodule.g
        labels = g.ndata['labels']
        f1_micro, f1_macro = compute_acc_unsupervised(
            node_emb, labels, trainer.datamodule.train_nid,
            trainer.datamodule.val_nid, trainer.datamodule.test_nid)
        pl_module.log('val_f1_micro', f1_micro)

def compute_acc_unsupervised(emb, labels, train_nids, val_nids, test_nids):
    """
    Compute the accuracy of prediction given the labels.
    """
    emb = emb.cpu().numpy()
    labels = labels.cpu().numpy()
    train_nids = train_nids.cpu().numpy()
    train_labels = labels[train_nids]
    val_nids = val_nids.cpu().numpy()
    val_labels = labels[val_nids]
    test_nids = test_nids.cpu().numpy()
    test_labels = labels[test_nids]

    emb = (emb - emb.mean(0, keepdims=True)) / emb.std(0, keepdims=True)

    lr = lm.LogisticRegression(multi_class='multinomial', max_iter=10000)
    lr.fit(emb[train_nids], train_labels)

    pred = lr.predict(emb)
    f1_micro_eval = skm.f1_score(val_labels, pred[val_nids], average='micro')
    f1_micro_test = skm.f1_score(test_labels, pred[test_nids], average='micro')
    return f1_micro_eval, f1_micro_test

class NegativeSampler(object):
    def __init__(self, g, k, neg_share=False):
        self.weights = g.in_degrees().float() ** 0.75
        self.k = k
        self.neg_share = neg_share

    def __call__(self, g, eids):
        src, _ = g.find_edges(eids)
        n = len(src)
        if self.neg_share and n % self.k == 0:
            dst = self.weights.multinomial(n, replacement=True)
            dst = dst.view(-1, 1, self.k).expand(-1, self.k, -1).flatten()
        else:
            dst = self.weights.multinomial(n*self.k, replacement=True)
        src = src.repeat_interleave(self.k)
        return src, dst

class GraphData(pl.LightningDataModule):
    """
    Class to prepare the data for GraphSAGE

    """    
    def __init__(self,
        data, # Data as numpy array of shape (Genes, Cells)
        model, # GraphSAGE model
        analysis_name:str,
        cells=None, # Array with cell_ids of shape (Cells)
        distance_threshold = 50,
        ngh_size = 40,
        minimum_nodes_connected = 5,
        ngh_sizes = [20, 10],
        train_p = 0.25,
        batch_size= 1024,
        num_workers=1,
        save_to = '',
        subsample=1,
        ref_celltypes=(None,None),
        smooth:bool=False,
        negative_samples:int=5,
        ):
        """
        Initialize GraphData class

        Args:
            data (FISHscale.utils.dataset.Dataset): Dataset object.
            model (FISHscale.graphNN.models.SAGE): GraphSAGE model.
            analysis_name (str): Filename for data and analysis.
            distance_threshold (int, optional): Maximum distance to consider to molecules neighbors. Defaults to 250um.
            minimum_nodes_connected (int, optional): Nodes with less will be eliminated. Defaults to 5.
            ngh_sizes (list, optional): Neighborhood sizes that will be aggregated. Defaults to [20, 10].
            train_p (float, optional): Training size, as percentage. Defaults to 0.75.
            batch_size (int, optional): Batch size. Defaults to 1024.
            num_workers (int, optional): Workers for sampling. Defaults to 1.
            save_to (str, optional): Path to save network edges and nn tree. Defaults to current path.
            subsample (int,optional): Subsample part of the input data if it is to large.
            ref_celltypes (np.array, optional): Cell types for decoder. Shape (genes,cell types)       
        """        

        super().__init__()

        self.model = model
        self.analysis_name = analysis_name
        self.ngh_sizes = ngh_sizes
        self.data = data
        self.cells = cells
        self.distance_threshold = distance_threshold
        self.minimum_nodes_connected = minimum_nodes_connected
        self.train_p = train_p
        self.batch_size = batch_size
        self.num_workers = num_workers
        self.save_to = save_to
        self.ref_celltypes = ref_celltypes[0]
        self.var_celltypes = ref_celltypes[1] 
        self.smooth = smooth
        self.negative_samples = negative_samples
        self.ngh_size = ngh_size
        

        self.folder = self.save_to+self.analysis_name+ '_' +datetime.now().strftime("%Y-%m-%d-%H%M%S")
        os.mkdir(self.folder)
        if not os.path.isdir(self.save_to+'graph'):
            os.mkdir(self.save_to+'graph')
        #self.device = torch.device('cuda' if torch.cuda.is_available() else 'cpu')
        #print('Device is: ',self.device)
        self.subsample = subsample
        self.subsample_xy()
        self.compute_size()
        self.setup()
        # Save random cell selection
        
        dgluns = self.save_to+'graph/{}Unsupervised_smooth{}.graph'.format(self.cells.shape[0],self.smooth)
        if not os.path.isfile(dgluns):
            d = self.molecules_df()
            edges = self.buildGraph(self.distance_threshold)
            self.g= dgl.graph((edges[0,:],edges[1,:]))
            self.g.ndata['gene'] = th.tensor(d.toarray(), dtype=th.float32)
            graph_labels = {"UnsupervisedDGL": th.tensor([0])}
            if self.smooth:
                #self.g.update_all(fn.u_add_v('gene','gene','a'),fn.sum('a','gene'))
                self.g.update_all(fn.copy_u('gene', 'm'), fn.sum('m', 'gene'))
            #self.g.update_all(fn.copy_u('gene', 'g2'), fn.sum('g2', 'gene'))
            dgl.data.utils.save_graphs(dgluns, [self.g], graph_labels)
            #self.g = self.g.to(self.device)
        else:
            glist, _ = dgl.data.utils.load_graphs(dgluns) # glist will be [g1, g2]
            self.g = glist[0]
            #self.g = self.g.to(self.device)

        if self.model.supervised:
            dglsup =self.save_to+'graph/{}Supervised_smooth{}.graph'.format(self.cells.shape[0],self.smooth)
            if not os.path.isfile(dglsup):
                self.molecules_labelled, edges_labelled, labels = self.cell_types_to_graph(smooth=self.smooth)
                self.g_lab= dgl.graph((edges_labelled[0,:],edges_labelled[1,:]))
                self.g_lab.ndata['gene'] = th.tensor(molecules_labelled.toarray(),dtype=th.float32)
                self.g_lab.ndata['label'] = th.tensor(labels, dtype=th.long)
                graph_labels = {"SupervisedDGL": th.tensor([0])}
                dgl.data.utils.save_graphs(dglsup, [self.g_lab], graph_labels)
                #self.g_lab = self.g_lab.to(self.device)
            else:
                glist, _ = dgl.data.utils.load_graphs(dglsup) # glist will be [g1, g2]
                self.g_lab = glist[0]
                #self.g_lab = self.g_lab.to(self.device)
        
        print(self.g)

    def prepare_data(self):
        # do-something
        pass

    def setup(self, stage: Optional[str] = None):
        #self.d = th.tensor(self.molecules_df(),dtype=th.float32) #works
        self.sampler = dgl.dataloading.MultiLayerNeighborSampler([int(_) for _ in self.ngh_sizes])

        self.checkpoint_callback = ModelCheckpoint(
            monitor='train_loss',
            dirpath=self.folder,
            filename=self.analysis_name+'-{epoch:02d}-{train_loss:.2f}',
            save_top_k=2,
            mode='min',
            )
        self.early_stop_callback = EarlyStopping(
            monitor='balance',
            patience=3,
            verbose=True,
            mode='min',
            stopping_threshold=0.35,
            )

    def compute_size(self):
        cells = self.cells
        #if self.smooth:
        #    cells = self.molecules_connected
        np.save(self.folder +'/cells.npy', cells)

        self.train_size = int((cells.shape[0])*self.train_p)
        self.test_size = cells.shape[0]-int(cells.shape[0]*self.train_p)  
        random_state = np.random.RandomState(seed=0)
        permutation = random_state.permutation(cells.shape[0])
        self.indices_test = th.tensor(permutation[:self.test_size])
        self.indices_train = th.tensor(permutation[self.test_size : (self.test_size + self.train_size)])
        self.indices_validation = th.tensor(np.arange(cells.shape[0]))

    def train_dataloader(self):
        edges = np.arange(self.g.num_edges())
        random_edges = torch.tensor(np.random.choice(edges,int(edges.shape[0]*self.train_p),replace=False))
        unlab = dgl.dataloading.EdgeDataLoader(
                        self.g,
                        random_edges,
                        self.sampler,
                        negative_sampler=dgl.dataloading.negative_sampler.Uniform(self.negative_samples), # NegativeSampler(self.g, self.negative_samples, False),
                        #device=self.device,
                        #exclude='self',
                        #reverse_eids=th.arange(self.g.num_edges()) ^ 1,
                        batch_size=self.batch_size,
                        shuffle=True,
                        drop_last=True,
                        num_workers=self.num_workers,
                        )

        if self.model.supervised:
            edges = np.arange(self.g_lab.num_edges())
            random_edges = torch.tensor(np.random.choice(edges,random_edges.shape[0],replace=True))
    
            lab = dgl.dataloading.EdgeDataLoader(
                            self.g_lab,
                            random_edges,
                            self.sampler,
                            negative_sampler=dgl.dataloading.negative_sampler.Uniform(self.negative_samples), # NegativeSampler(self.g, self.negative_samples, False),
                            #device=self.device,
                            #exclude='self',
                            #reverse_eids=th.arange(self.g.num_edges()) ^ 1,
                            batch_size=self.batch_size,
                            shuffle=True,
                            drop_last=True,
                            num_workers=self.num_workers)
        else:
            lab = None
        if type(lab) != type(None):
            return {'unlabelled':unlab,'labelled':lab}
        else:
            return {'unlabelled':unlab}

    def train(self,max_epochs=5,gpus=0):
        #if self.device.type == 'cuda':
        #    gpus=0
        if self.model.supervised: 
            trainer = pl.Trainer(gpus=gpus,callbacks=[self.checkpoint_callback], max_epochs=max_epochs)
        else:
            trainer = pl.Trainer(gpus=gpus,callbacks=[self.checkpoint_callback], max_epochs=max_epochs)
        trainer.fit(self.model, train_dataloaders=self.train_dataloader())

    def molecules_df(self):
        rows,cols = [],[]
        filt = self.data.df.g.values.compute()[self.cells]
        for r in trange(self.data.unique_genes.shape[0]):
            g = self.data.unique_genes[r]
            expressed = np.where(filt == g)[0].tolist()
            cols += expressed
            rows += len(expressed)*[r]
        rows = np.array(rows)
        cols = np.array(cols)
        data= np.ones_like(cols)
        sm = sparse.csr_matrix((data,(rows,cols))).T
        return sm
    
    def subsample_xy(self):
        if type(self.cells) == type(None):
            #self.cells = self.data.df.index.compute()
            self.cells = np.arange(self.data.shape[0])
        if type(self.subsample) == float and self.subsample < 1:
            self.cells = np.random.randint(0,self.data.shape[0], int(self.subsample*self.data.shape[0]))
        elif type(self.subsample) == dict:
            filt_x =  ((self.data.df.x > self.subsample['x'][0]) & (self.data.df.x < self.subsample['x'][1])).values.compute()
            filt_y =  ((self.data.df.y > self.subsample['y'][0]) & (self.data.df.y < self.subsample['y'][1])).values.compute()
            self.cells = self.cells[filt_x & filt_y]
            #self.cells = np.random.choice(self.data.df.index.compute(),size=int(subsample*self.data.shape[0]),replace=False)

    def buildGraph(self, d_th,coords=None):
        print('Building graph...')
        if type(coords)  == type(None):
            supervised = False
            edge_file = os.path.join(self.save_to,'graph/DGL-Edges-{}Nodes-dst{}'.format(self.cells.shape[0],self.distance_threshold))
            tree_file = os.path.join(self.save_to,'graph/DGL-Tree-{}Nodes-dst{}.ann'.format(self.cells.shape[0],self.distance_threshold))
            coords = np.array([self.data.df.x.values.compute()[self.cells], self.data.df.y.values.compute()[self.cells]]).T
            neighborhood_size = self.ngh_size
        else:
            supervised=True
            edge_file = os.path.join(self.save_to,'graph/DGL-Supervised-Edges-{}Nodes-dst{}'.format(coords.shape[0],self.distance_threshold))
            tree_file = os.path.join(self.save_to,'graph/DGL-Supervised-Tree-{}Nodes-dst{}.ann'.format(coords.shape[0],self.distance_threshold))
            neighborhood_size = self.ngh_size

        if not os.path.isfile(edge_file):
            t = AnnoyIndex(2, 'euclidean')  # Length of item vector that will be indexed
            for i in trange(coords.shape[0]):
                v = coords[i,:]
                t.add_item(i, v)

            t.build(10) # 10 trees
            t.save(tree_file)
        
            def find_nn_distance(coords,tree,distance):
                print('Find neighbors below distance: {}'.format(d_th))
                res = []
                for i in trange(coords.shape[0]):
                    # 100 sets the number of neighbors to find for each node
                    #  it is set to 100 since we usually will compute neighbors
                    #  [20,10]
                    search = tree.get_nns_by_item(i, neighborhood_size, include_distances=True)
                    pair = [(i,n) for n,d in zip(search[0],search[1]) if d < distance]
                    if len(pair) > self.minimum_nodes_connected:
                        res += pair
                res= np.array(res)
                return res
            edges = find_nn_distance(coords,t,d_th)
                    
            with h5py.File(edge_file, 'w') as hf:
                hf.create_dataset("edges",  data=edges)

        else:
            with h5py.File(edge_file, 'r+') as hf:
                edges = hf['edges'][:]

        G = nx.Graph()
        G.add_nodes_from(np.arange(coords.shape[0]))
        G.add_edges_from(edges)
        node_removed = []
        for component in tqdm(list(nx.connected_components(G))):
            if len(component) < self.minimum_nodes_connected:
                for node in component:
                    node_removed.append(node)
                    G.remove_node(node)

        edges = th.tensor(list(G.edges)).T
        cells = th.tensor(list(G.nodes))

        if supervised==False:
            self.molecules_connected = cells
            return edges
        else:
            return edges

    def cell_types_to_graph(self,smooth=False):
        """
        cell_types_to_graph [summary]

        Transform data (Ncells, genes) into fake molecule neighborhoods

        Args:
            data ([type]): [description]
            Ncells ([type]): [description]

        Returns:
            [type]: [description]
        """        
        all_molecules = []
        all_coords = []
        all_cl = []
        data = self.ref_celltypes#/data.sum(axis=0)

        #data = (data*1000).astype('int')
        print('Converting clusters into simulated molecule neighborhoods...')
        for i in trange(data.shape[1]):
            molecules = []
            # Reduce number of cells by Ncells.min() to avoid having a huge dataframe, since it is actually simulated data
            cl_i = data[:,i]#*(Ncells[i]/(Ncells.min()*100)).astype('int')
<<<<<<< HEAD

            if smooth == True:
=======
            cl_v = self.var_celltypes[:,i]
            if smooth == False:
>>>>>>> 15a62cb3
                random_molecules = np.random.choice(data.shape[0],size=2500,p=cl_i)
                for x in random_molecules:
                    dot = np.zeros_like(cl_i)
                    dot[x] = 1
                    try:
                        #dot = np.stack([dot]*int(cl_i[x]))
                        molecules.append(dot)
                    except:
                        pass
            else:
                for x in range(2500):
                    #p = np.random.normal(cl_i,cl_v)[0,:]
                    p = np.random.poisson(cl_i,size=(1,cl_i.shape[0]))[0,:]
                    p[p < 0] = 0
                    p = p/p.sum()
                    random_molecules = np.random.choice(data.shape[0],size=10,p=p)
                    dot = np.zeros_like(cl_i)
                    for x in random_molecules:
                        dot[x] = dot[x]+1
                    molecules.append(dot)

            molecules = np.stack(molecules)
            #molecules = np.concatenate(molecules)
            all_molecules.append(molecules)
            
            all_coords.append(np.random.normal(loc=i*1000,scale=25,size=[molecules.shape[0],2]))
            #all_coords.append(np.ones_like(molecules)*50*i)
            all_cl.append(np.ones(molecules.shape[0])*i)

        all_molecules = sparse.csr_matrix(np.concatenate(all_molecules))
        all_coords = np.concatenate(all_coords)
        all_cl = np.concatenate(all_cl)
        edges = self.buildGraph(75,coords=all_coords)
        print('Fake Molecules: ',all_molecules.shape)
        return all_molecules, edges, all_cl

    '''def knn_smooth(self,neighborhood_size=75):
        print('Smoothing neighborhoods with kernel size: {}'.format(neighborhood_size))
        
        u = AnnoyIndex(2, 'euclidean')
        u.load(os.path.join(self.save_to,'Tree-{}Nodes-Ngh{}-{}-dst{}.ann'.format(self.cells.shape[0],self.ngh_sizes[0],self.ngh_sizes[1],self.distance_threshold)))

        smoothed_dataframe = []
        molecules_connected = []
        for i in trange(self.d.shape[0]):
            search = u.get_nns_by_item(i, neighborhood_size, include_distances=True)
            neighbors = [n for n,d in zip(search[0],search[1]) if d < self.distance_threshold]

            try:
                rnd_neighbors = np.random.choice(neighbors, size=neighborhood_size,replace=False)
                smoothed_nn = self.d[rnd_neighbors,:].sum(axis=0)
                smoothed_dataframe.append(smoothed_nn)
                molecules_connected.append(i)
            except:
                smoothed_dataframe.append(self.d[i,:].toarray())

        smoothed_dataframe= np.concatenate(smoothed_dataframe)
        self.d = sparse.csr_matrix(smoothed_dataframe)
        self.molecules_connected = np.array(molecules_connected)'''

    #### plotting and latent factors #####

    def get_latents(self,labelled=True):
        self.model.eval()
        latent_unlabelled = self.model.module.inference(self.g,self.g.ndata['gene'],'cpu',512,0)#.detach().numpy()
        
        if self.model.supervised:
            if labelled:
                latent_labelled = self.model.module.inference(self.g_lab,self.g_lab.ndata['gene'],'cpu',512,0)#.detach().numpy()
                self.prediction_labelled = self.model.module.encoder.encoder_dict['CF'](latent_labelled).detach().numpy()
                np.save(self.folder+'/probabilities_labelled',self.prediction_labelled)
                self.latent_labelled = latent_labelled.detach().numpy()
                np.save(self.folder+'/latent_labelled',self.latent_labelled)
            self.prediction_unlabelled = self.model.module.encoder.encoder_dict['CF'](latent_unlabelled).detach().numpy()
            np.save(self.folder+'/probabilities_unlabelled',self.prediction_unlabelled)

        self.latent_unlabelled = latent_unlabelled.detach().numpy()
        np.save(self.folder+'/latent_unlabelled',latent_unlabelled)


    def get_umap(self,random_n=50000):
        import umap
        import matplotlib.pyplot as plt

        reducer = umap.UMAP(
                n_neighbors=15,
                n_components=3,
                n_epochs=250,
                init='spectral',
                metric='euclidean',
                min_dist=0.1,
                spread=1,
                random_state=1,
                verbose=True,
                n_jobs=6
            )

        if self.model.supervised:

            mixed = np.concatenate([self.latent_unlabelled,self.latent_labelled])
            batch = np.concatenate([np.zeros(self.latent_unlabelled.shape[0]),np.ones(self.latent_labelled.shape[0])])
            some_mixed = np.random.choice(np.arange(mixed.shape[0]),int(random_n/2),replace=False)
            print(some_mixed.shape,batch.shape)
            umap_embedding = reducer.fit_transform(mixed[some_mixed])

            Y_umap_mixed = umap_embedding
            Y_umap_mixed -= np.min(Y_umap_mixed, axis=0)
            Y_umap_mixed /= np.max(Y_umap_mixed, axis=0)

            fig=plt.figure(figsize=(7,4),dpi=500)
            cycled = [0,1,2,0]
            for i in range(3):
                plt.subplot(1,3,i+1)
                plt.scatter(Y_umap_mixed[:,cycled[i]], Y_umap_mixed[:,cycled[i+1]], c=batch[some_mixed],  s=0.25, marker='.', linewidths=0, edgecolors=None)
                plt.xlabel("Y"+str(cycled[i]))
                plt.ylabel("Y"+str(cycled[i+1]))
            plt.tight_layout()
            plt.savefig("{}/umap_supervised.png".format(self.folder), bbox_inches='tight', dpi=500)

            some = np.random.choice(np.arange(self.latent_unlabelled.shape[0]),random_n,replace=False)
            umap_embedding = reducer.fit_transform(self.latent_unlabelled[some])
            Y_umap = umap_embedding
            Y_umap -= np.min(Y_umap, axis=0)
            Y_umap /= np.max(Y_umap, axis=0)

            fig=plt.figure(figsize=(7,4),dpi=500)
            cycled = [0,2,1,0]
            for i in range(3):
                plt.subplot(1,3,i+1)
                plt.scatter(Y_umap[:,cycled[i]], Y_umap[:,cycled[i+1]], c=Y_umap,  s=0.5, marker='.', linewidths=0, edgecolors=None)
                plt.xlabel("Y"+str(cycled[i]))
                plt.ylabel("Y"+str(cycled[i+1]))
            plt.tight_layout()
            plt.savefig("{}/umap.png".format(self.folder), bbox_inches='tight', dpi=500)

            fig=plt.figure(figsize=(2,2),dpi=1000,)
            ax = fig.add_subplot(1, 1, 1)
            ax.set_facecolor("black")
            width_cutoff = 1640 # um
            #plt.scatter(DS.df.x.values.compute()[GD.cells], DS.df.y.values.compute()[GD.cells], c=torch.argmax(pred.softmax(dim=-1),dim=-1).numpy(), s=0.2,marker='.',linewidths=0, edgecolors=None,cmap='rainbow')
            plt.scatter(self.data.df.x.values.compute()[self.cells][some], self.data.df.y.values.compute()[self.cells][some], c=Y_umap, s=0.05,marker='.',linewidths=0, edgecolors=None)
            plt.xticks(fontsize=2)
            plt.yticks(fontsize=2)
            plt.axis('scaled')
            plt.savefig("{}/spatial_umap_embedding.png".format(self.folder), bbox_inches='tight', dpi=5000)

            clusters= self.prediction_unlabelled.argsort(axis=-1)[:,-1]
            import random
            r = lambda: random.randint(0,255)
            color_dic = {}
            for x in np.unique(clusters):
                color_dic[x] = (r()/255,r()/255,r()/255)
            clusters_colors = np.array([color_dic[x] for x in clusters])

            fig=plt.figure(figsize=(7,4),dpi=500)
            cycled = [0,1,2,0]
            for i in range(3):
                plt.subplot(1,3,i+1)
                plt.scatter(Y_umap[:,cycled[i]], Y_umap[:,cycled[i+1]], c=clusters_colors[some],  s=2, marker='.', linewidths=0, edgecolors=None,cmap='rainbow')
                plt.xlabel("Y"+str(cycled[i]))
                plt.ylabel("Y"+str(cycled[i+1]))
                plt.xticks(fontsize=2)
                plt.yticks(fontsize=2)
            plt.tight_layout()
            plt.savefig("{}/umap_clusters.png".format(self.folder), bbox_inches='tight', dpi=500)

            fig=plt.figure(figsize=(6,6),dpi=1000,)
            ax = fig.add_subplot(1, 1, 1)
            ax.set_facecolor("black")
            width_cutoff = 1640 # um
            plt.scatter(self.data.df.x.values.compute()[self.cells], self.data.df.y.values.compute()[self.cells], c=clusters_colors, alpha=0.9,s=0.05,marker='.',linewidths=0, edgecolors=None)
            plt.xticks(fontsize=2)
            plt.yticks(fontsize=2)
            plt.axis('scaled')
            plt.savefig("{}/spatial_umap_embedding_clusters.png".format(self.folder), bbox_inches='tight', dpi=5000)

        else:
            import scanpy as sc
            print('Running leiden clustering from scanpy...')
            adata = sc.AnnData(X=self.latent_unlabelled)
            sc.pp.neighbors(adata, n_neighbors=10)
            sc.tl.leiden(adata, random_state=42)
            #self.data.add_dask_attribute('leiden',adata.obs['leiden'].values.tolist())
            self.clusters= adata.obs['leiden'].values.astype('int')
            np.save(self.folder+'/clusters',self.clusters)
            print('Clustering done.')
            print('Generating umap embedding...')
            
            import random
            r = lambda: random.randint(0,255)
            color_dic = {}
            for x in np.unique(self.clusters):
                color_dic[x] = (r()/255,r()/255,r()/255)
            clusters_colors = np.array([color_dic[x] for x in self.clusters])

            some = np.random.choice(np.arange(self.latent_unlabelled.shape[0]),random_n,replace=False)
            umap_embedding = reducer.fit_transform(self.latent_unlabelled[some])

            Y_umap = umap_embedding
            Y_umap -= np.min(Y_umap, axis=0)
            Y_umap /= np.max(Y_umap, axis=0)

            fig=plt.figure(figsize=(7,4),dpi=500)
            cycled = [0,2,1,0]
            for i in range(3):
                plt.subplot(1,3,i+1)
                plt.scatter(Y_umap[:,cycled[i]], Y_umap[:,cycled[i+1]], c=Y_umap,  s=0.5, marker='.', linewidths=0, edgecolors=None)
                plt.xlabel("Y"+str(cycled[i]))
                plt.ylabel("Y"+str(cycled[i+1]))
            plt.tight_layout()
            plt.savefig("{}/umap.png".format(self.folder), bbox_inches='tight', dpi=500)

            fig=plt.figure(figsize=(2,2),dpi=1000,)
            ax = fig.add_subplot(1, 1, 1)
            ax.set_facecolor("black")
            #plt.scatter(DS.df.x.values.compute()[GD.cells], DS.df.y.values.compute()[GD.cells], c=torch.argmax(pred.softmax(dim=-1),dim=-1).numpy(), s=0.2,marker='.',linewidths=0, edgecolors=None,cmap='rainbow')
            plt.scatter(self.data.df.x.values.compute()[self.cells], self.data.df.y.values.compute()[self.cells], c=clusters_colors, s=0.05,marker='.',linewidths=0, edgecolors=None)
            plt.xticks(fontsize=2)
            plt.yticks(fontsize=2)
            plt.axis('scaled')
            plt.savefig("{}/spatial_umap_embedding.png".format(self.folder), bbox_inches='tight', dpi=5000)<|MERGE_RESOLUTION|>--- conflicted
+++ resolved
@@ -385,13 +385,8 @@
             molecules = []
             # Reduce number of cells by Ncells.min() to avoid having a huge dataframe, since it is actually simulated data
             cl_i = data[:,i]#*(Ncells[i]/(Ncells.min()*100)).astype('int')
-<<<<<<< HEAD
-
-            if smooth == True:
-=======
             cl_v = self.var_celltypes[:,i]
             if smooth == False:
->>>>>>> 15a62cb3
                 random_molecules = np.random.choice(data.shape[0],size=2500,p=cl_i)
                 for x in random_molecules:
                     dot = np.zeros_like(cl_i)
